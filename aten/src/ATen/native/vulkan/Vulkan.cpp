--- conflicted
+++ resolved
@@ -832,12 +832,8 @@
     const VkDescriptorSetLayout descrSetLayout,
     const WorkGroupSize workGroupSize) {
   shaderc::Compiler compiler{};
-<<<<<<< HEAD
-  shaderc::CompileOptions options;
+  shaderc::CompileOptions options{};
 #ifdef DEBUG
-=======
-  shaderc::CompileOptions options{};
->>>>>>> 69839ea3
   options.SetGenerateDebugInfo();
 #endif
   options.SetTargetEnvironment(
