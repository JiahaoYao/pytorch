--- conflicted
+++ resolved
@@ -40,13 +40,8 @@
       zero_point >= quant_min && zero_point <= quant_max,
       "`zero_point` must be between `quant_min` and `quant_max`.");
 
-<<<<<<< HEAD
   auto Y = at::empty_like(self, self.options().memory_format(MemoryFormat::Preserve));
-  fake_quant_slice_stub(
-=======
-  auto Y = at::empty_like(self, self.options(), MemoryFormat::Preserve);
   fake_quant_tensor_stub(
->>>>>>> d5796530
       self.device().type(), Y, self, scale, zero_point, quant_min, quant_max);
   return Y;
 }
@@ -93,13 +88,8 @@
     return X;
   }
 
-<<<<<<< HEAD
   auto dX = at::empty_like(X, X.options().memory_format(MemoryFormat::Preserve));
-  fake_quant_grad_slice_stub(
-=======
-  auto dX = at::empty_like(X, X.options(), MemoryFormat::Preserve);
   fake_quant_grad_tensor_stub(
->>>>>>> d5796530
       X.device().type(), dX, X, dY, scale, zero_point, quant_min, quant_max);
   return dX;
 }
