#pragma once
#include <ATen/ATen.h>

namespace at { 
namespace native {
namespace {

void verify_list(TensorList tensors) {
  TORCH_CHECK(tensors.size() > 0, "Tensor list must have at least one tensor.");
  auto expected_dtype = tensors[0].dtype();
  auto expected_device = tensors[0].device();
  auto expected_sizes = tensors[0].sizes();

  for (const auto& t : tensors) {
    TORCH_CHECK(t.sizes() == expected_sizes, "All tensors in the tensor list must have the same size.");
    TORCH_CHECK(t.dtype() == expected_dtype, "All tensors in the tensor list must have the same dtype.");
    TORCH_CHECK(t.device() == expected_device, "All tensors in the tensor list must have the same device.");
  }
}

<<<<<<< HEAD
bool check_fast_route(TensorList tensors) {
=======
// To go via 'fast' path, several conditions must be satisfied
// - All tensors must have strided layout
// - All tensors must be non-overlapping and dense
// - Resulting tensor must have the same dtype as the input one
bool check_fast_route(TensorList tensors, Scalar scalar) {
>>>>>>> b59c3707
  TORCH_CHECK(tensors.size() > 0, "Tensor list must have at least one tensor.");

  for (auto t : tensors) {
    if (t.layout() != at::kStrided) {
      return false;
    }

    if (!t.is_non_overlapping_and_dense()) {
      return false;
    }
  }
  return true;
}

// In order to go via 'fast' path, sevelar conditions must be satisfied 
// - All tensors must have strided layout
// - All tensors must be non overlapping and dense
// - Resulting tensor must have the same dtype as the input one
bool check_fast_route(TensorList tensors, Scalar scalar) {
  if (!check_fast_route(tensors)) {
    return false;
  }

  for (const auto& t : tensors) {
    // complex scalar + integral or boolean tensor will result in complex tensor
    if (scalar.isComplex() && at::isIntegralType(t.scalar_type(), /*includeBool*/ true)) {
      return false;
    }

    // float scalar + integral or boolean tensor will result in float tensor
    if (scalar.isFloatingPoint() && at::isIntegralType(t.scalar_type(), /*includeBool*/ true)) {
      return false;
    }

    // integral scalar + boolean tensor will result in integral tensor 
    if (scalar.isIntegral(/*includeBool*/ false) && t.dtype() == at::kBool) {
      return false;
    }
  }

  return true;
}

void verify_list(TensorList tensors1, TensorList tensors2) {
  TORCH_CHECK(tensors1.size() > 0, "Tensor list must have at least one tensor.");
  TORCH_CHECK(tensors2.size() > 0, "Tensor list must have at least one tensor.");
  TORCH_CHECK(tensors1.size() == tensors2.size(), "Tensor lists must have the same number of tensors.");

  auto expected_dtype = tensors1[0].dtype();
  auto expected_device = tensors1[0].device();
  auto expected_sizes = tensors1[0].sizes();

  for (int i = 0; i < tensors1.size(); i++) {
    TORCH_CHECK(tensors1[i].sizes() == expected_sizes, "All tensors in the tensor list must have the same size.");
    TORCH_CHECK(tensors1[i].dtype() == expected_dtype, "All tensors in the tensor list must have the same dtype.");
    TORCH_CHECK(tensors1[i].device() == expected_device, "All tensors in the tensor list must have the same device.");
    TORCH_CHECK(tensors2[i].sizes() == expected_sizes, "All tensors in the tensor list must have the same size.");
    TORCH_CHECK(tensors2[i].dtype() == expected_dtype, "All tensors in the tensor list must have the same dtype.");
    TORCH_CHECK(tensors2[i].device() == expected_device, "All tensors in the tensor list must have the same device.");
  }
}

bool check_fast_route(TensorList tensors1, TensorList tensors2) {
  for (int64_t i = 0; i < tensors1.size(); i++) {
    TORCH_CHECK(tensors1[i].sizes() == tensors2[i].sizes(), "Corresponding tensors from tensor lists have different size.");

    if (tensors1[i].layout() != at::kStrided || 
        tensors2[i].layout() != at::kStrided) {
      return false;
    }

    if (tensors1[i].strides() != tensors2[i].strides()) {
      return false;
    }

    if (!tensors1[i].is_non_overlapping_and_dense() || 
        !tensors2[i].is_non_overlapping_and_dense()) {
      return false;
    }
  }

  return true;
}

}
}} // at::native<|MERGE_RESOLUTION|>--- conflicted
+++ resolved
@@ -18,15 +18,11 @@
   }
 }
 
-<<<<<<< HEAD
-bool check_fast_route(TensorList tensors) {
-=======
 // To go via 'fast' path, several conditions must be satisfied
 // - All tensors must have strided layout
 // - All tensors must be non-overlapping and dense
 // - Resulting tensor must have the same dtype as the input one
 bool check_fast_route(TensorList tensors, Scalar scalar) {
->>>>>>> b59c3707
   TORCH_CHECK(tensors.size() > 0, "Tensor list must have at least one tensor.");
 
   for (auto t : tensors) {
@@ -37,20 +33,7 @@
     if (!t.is_non_overlapping_and_dense()) {
       return false;
     }
-  }
-  return true;
-}
 
-// In order to go via 'fast' path, sevelar conditions must be satisfied 
-// - All tensors must have strided layout
-// - All tensors must be non overlapping and dense
-// - Resulting tensor must have the same dtype as the input one
-bool check_fast_route(TensorList tensors, Scalar scalar) {
-  if (!check_fast_route(tensors)) {
-    return false;
-  }
-
-  for (const auto& t : tensors) {
     // complex scalar + integral or boolean tensor will result in complex tensor
     if (scalar.isComplex() && at::isIntegralType(t.scalar_type(), /*includeBool*/ true)) {
       return false;
