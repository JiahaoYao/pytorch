/*
  Provides the implementations of CUDA BLAS function templates.
 */

#include <ATen/cuda/CUDABlas.h>
#include <ATen/cuda/CUDAUtils.h>
#include <ATen/cuda/Exceptions.h>

#define CUDABLAS_POSINT_CHECK(FD, X)         \
  TORCH_CHECK(                               \
      (X > 0 && X <= INT_MAX),               \
      "at::cuda::blas::" #FD " argument " #X \
      " must be positive and less than ",    \
      INT_MAX,                               \
      " but got ",                           \
      X)

#define CUDABLAS_NONNEGINT_CHECK(FD, X)       \
  TORCH_CHECK(                                \
      (X >= 0 && X <= INT_MAX),               \
      "at::cuda::blas::" #FD " argument " #X  \
      " must be non-negative and less than ", \
      INT_MAX,                                \
      " but got ",                            \
      X)

namespace {

static cublasOperation_t _cublasOpFromChar(char op) {
  switch (op) {
    case 'n':
    case 'N':
      return CUBLAS_OP_N;
    case 't':
    case 'T':
      return CUBLAS_OP_T;
    case 'c':
    case 'C':
      return CUBLAS_OP_C;
  }
  AT_ERROR(
      "_cublasOpFromChar input should be 't', 'n' or 'c' but got `", op, "`");
}

static void _cublasAdjustLdLevel2(int64_t m, int64_t n, int64_t* lda) {
  // Note: leading dimensions generally are checked that they are > 0
  // and at least as big the result requires (even if the value won't
  // be used).

  // Q: Why does Level3 check trans but this doesn't?
  // A: In level 2, the sizes (m, n) specify the size of A
  // (independent of trans value). In level 3. the sizes (m, n, k)
  // specify the sizes of op(A), op(B) where op depend on trans
  // values.
  if (n <= 1)
    *lda = std::max<int64_t>(m, 1);
}

static void _cublasAdjustLdLevel3(
    char transa,
    char transb,
    int64_t m,
    int64_t n,
    int64_t k,
    int64_t* lda,
    int64_t* ldb,
    int64_t* ldc) {
  bool transa_ = ((transa == 't') || (transa == 'T'));
  bool transb_ = ((transb == 't') || (transb == 'T'));

  // Note: leading dimensions generally are checked that they are > 0
  // and at least as big the result requires (even if the value won't
  // be used).
  if (n <= 1)
    *ldc = std::max<int64_t>(m, 1);

  if (transa_) {
    if (m <= 1)
      *lda = std::max<int64_t>(k, 1);
  } else {
    if (k <= 1)
      *lda = std::max<int64_t>(m, 1);
  }

  if (transb_) {
    if (k <= 1)
      *ldb = std::max<int64_t>(n, 1);
  } else {
    if (n <= 1)
      *ldb = std::max<int64_t>(k, 1);
  }
}
} // anonymous namespace

namespace at {
namespace cuda {
namespace blas {

const char* _cublasGetErrorEnum(cublasStatus_t error) {
  if (error == CUBLAS_STATUS_SUCCESS) {
    return "CUBLAS_STATUS_SUCCESS";
  }
  if (error == CUBLAS_STATUS_NOT_INITIALIZED) {
    return "CUBLAS_STATUS_NOT_INITIALIZED";
  }
  if (error == CUBLAS_STATUS_ALLOC_FAILED) {
    return "CUBLAS_STATUS_ALLOC_FAILED";
  }
  if (error == CUBLAS_STATUS_INVALID_VALUE) {
    return "CUBLAS_STATUS_INVALID_VALUE";
  }
  if (error == CUBLAS_STATUS_ARCH_MISMATCH) {
    return "CUBLAS_STATUS_ARCH_MISMATCH";
  }
  if (error == CUBLAS_STATUS_MAPPING_ERROR) {
    return "CUBLAS_STATUS_MAPPING_ERROR";
  }
  if (error == CUBLAS_STATUS_EXECUTION_FAILED) {
    return "CUBLAS_STATUS_EXECUTION_FAILED";
  }
  if (error == CUBLAS_STATUS_INTERNAL_ERROR) {
    return "CUBLAS_STATUS_INTERNAL_ERROR";
  }
  if (error == CUBLAS_STATUS_NOT_SUPPORTED) {
    return "CUBLAS_STATUS_NOT_SUPPORTED";
  }
#ifdef CUBLAS_STATUS_LICENSE_ERROR
  if (error == CUBLAS_STATUS_LICENSE_ERROR) {
    return "CUBLAS_STATUS_LICENSE_ERROR";
  }
#endif
  return "<unknown>";
}

/* LEVEL 3 BLAS FUNCTIONS */

#define GEMM_CHECK_ARGVALUES(Dtype)           \
  do {                                        \
    CUDABLAS_NONNEGINT_CHECK(gemm<Dtype>, m); \
    CUDABLAS_NONNEGINT_CHECK(gemm<Dtype>, n); \
    CUDABLAS_NONNEGINT_CHECK(gemm<Dtype>, k); \
    CUDABLAS_POSINT_CHECK(gemm<Dtype>, lda);  \
    CUDABLAS_POSINT_CHECK(gemm<Dtype>, ldb);  \
    CUDABLAS_POSINT_CHECK(gemm<Dtype>, ldc);  \
  } while (0)

template <>
void gemm<double>(CUDABLAS_GEMM_ARGTYPES(double)) {
  // See Note [Writing Nondeterministic Operations]
  globalContext().alertCuBLASConfigNotDeterministic();
  cublasHandle_t handle = at::cuda::getCurrentCUDABlasHandle();
  cublasOperation_t opa = _cublasOpFromChar(transa);
  cublasOperation_t opb = _cublasOpFromChar(transb);
  _cublasAdjustLdLevel3(transa, transb, m, n, k, &lda, &ldb, &ldc);
  GEMM_CHECK_ARGVALUES(double);
  TORCH_CUDABLAS_CHECK(cublasDgemm(
      handle, opa, opb, m, n, k, &alpha, a, lda, b, ldb, &beta, c, ldc));
}

template <>
void gemm<float>(CUDABLAS_GEMM_ARGTYPES(float)) {
  // See Note [Writing Nondeterministic Operations]
  globalContext().alertCuBLASConfigNotDeterministic();
  cublasHandle_t handle = at::cuda::getCurrentCUDABlasHandle();
  cublasOperation_t opa = _cublasOpFromChar(transa);
  cublasOperation_t opb = _cublasOpFromChar(transb);
  _cublasAdjustLdLevel3(transa, transb, m, n, k, &lda, &ldb, &ldc);
  GEMM_CHECK_ARGVALUES(float);
  TORCH_CUDABLAS_CHECK(cublasSgemm(
      handle, opa, opb, m, n, k, &alpha, a, lda, b, ldb, &beta, c, ldc));
}

#if !defined(__HIP_PLATFORM_HCC__) || (defined(__HIP_PLATFORM_HCC__) && HIP_VERSION >= 210)
  template <>
  void gemm<c10::complex<double>>(CUDABLAS_GEMM_ARGTYPES(c10::complex<double>)) {
    // See Note [Writing Nondeterministic Operations]
    globalContext().alertCuBLASConfigNotDeterministic();
    cublasHandle_t handle = at::cuda::getCurrentCUDABlasHandle();
    cublasOperation_t opa = _cublasOpFromChar(transa);
    cublasOperation_t opb = _cublasOpFromChar(transb);
    _cublasAdjustLdLevel3(transa, transb, m, n, k, &lda, &ldb, &ldc);
    GEMM_CHECK_ARGVALUES(c10::complex<double>);
    TORCH_CUDABLAS_CHECK(cublasZgemm(
        handle, opa, opb, m, n, k, reinterpret_cast<const cuDoubleComplex*>(&alpha), reinterpret_cast<const cuDoubleComplex*>(a),
        lda, reinterpret_cast<const cuDoubleComplex*>(b), ldb, reinterpret_cast<const cuDoubleComplex*>(&beta),
        reinterpret_cast<cuDoubleComplex*>(c), ldc));
  }
#endif

#if !defined(__HIP_PLATFORM_HCC__) || (defined(__HIP_PLATFORM_HCC__) && HIP_VERSION >= 210)
  template <>
  void gemm<c10::complex<float>>(CUDABLAS_GEMM_ARGTYPES(c10::complex<float>)) {
    // See Note [Writing Nondeterministic Operations]
    globalContext().alertCuBLASConfigNotDeterministic();
    cublasHandle_t handle = at::cuda::getCurrentCUDABlasHandle();
    cublasOperation_t opa = _cublasOpFromChar(transa);
    cublasOperation_t opb = _cublasOpFromChar(transb);
    _cublasAdjustLdLevel3(transa, transb, m, n, k, &lda, &ldb, &ldc);
    GEMM_CHECK_ARGVALUES(c10::complex<float>);
    TORCH_CUDABLAS_CHECK(cublasCgemm(
        handle, opa, opb, m, n, k, reinterpret_cast<const cuComplex*>(&alpha), reinterpret_cast<const cuComplex*>(a),
        lda, reinterpret_cast<const cuComplex*>(b), ldb, reinterpret_cast<const cuComplex*>(&beta),
        reinterpret_cast<cuComplex*>(c), ldc));
  }
#endif

template <>
void gemm<at::Half>(CUDABLAS_GEMM_ARGTYPES(at::Half)) {
  // See Note [Writing Nondeterministic Operations]
  globalContext().alertCuBLASConfigNotDeterministic();
  cublasHandle_t handle = at::cuda::getCurrentCUDABlasHandle();
  cublasOperation_t opa = _cublasOpFromChar(transa);
  cublasOperation_t opb = _cublasOpFromChar(transb);
  float falpha = alpha;
  float fbeta = beta;
  _cublasAdjustLdLevel3(transa, transb, m, n, k, &lda, &ldb, &ldc);
  GEMM_CHECK_ARGVALUES(at::Half);
#ifdef __HIP_PLATFORM_HCC__
  TORCH_CUDABLAS_CHECK(rocblas_gemm_ex(
      handle,
      opa,
      opb,
      m,
      n,
      k,
      &falpha,
      a,
      rocblas_datatype_f16_r,
      lda,
      b,
      rocblas_datatype_f16_r,
      ldb,
      &fbeta,
      c,
      rocblas_datatype_f16_r,
      ldc,
      c,
      rocblas_datatype_f16_r,
      ldc,
      rocblas_datatype_f32_r,
      rocblas_gemm_algo_standard,
      0,
      0));
#else
  cudaDeviceProp* prop = at::cuda::getCurrentDeviceProperties();
  if (prop->major >= 5) {
#if defined(CUDA_VERSION) && CUDA_VERSION < 11000
    // On CUDA versions prior to 11, users are required to set the math mode to CUBLAS_TENSOR_OP_MATH
    // manually to be able to use tensor cores for FP16. On CUDA 11, this is no longer required.
    TORCH_CUDABLAS_CHECK(cublasSetMathMode(handle, CUBLAS_TENSOR_OP_MATH));
#endif  // CUDA_VERSION < 11000
    TORCH_CUDABLAS_CHECK(cublasGemmEx(
        handle,
        opa,
        opb,
        m,
        n,
        k,
        &falpha,
        a,
        CUDA_R_16F,
        lda,
        b,
        CUDA_R_16F,
        ldb,
        &fbeta,
        c,
        CUDA_R_16F,
        ldc,
        CUDA_R_32F,
        CUBLAS_GEMM_DFALT_TENSOR_OP));
#if defined(CUDA_VERSION) && CUDA_VERSION < 11000
    // On CUDA versions prior to 11, users are required to set the math mode to CUBLAS_TENSOR_OP_MATH
    // manually to be able to use tensor cores for FP16. On CUDA 11, this is no longer required.
    TORCH_CUDABLAS_CHECK(cublasSetMathMode(handle, CUBLAS_DEFAULT_MATH));
#endif  // CUDA_VERSION < 11000
  } else {
    TORCH_CUDABLAS_CHECK(cublasSgemmEx(
        handle,
        opa,
        opb,
        m,
        n,
        k,
        &falpha,
        a,
        CUDA_R_16F,
        lda,
        b,
        CUDA_R_16F,
        ldb,
        &fbeta,
        c,
        CUDA_R_16F,
        ldc));
  }
#endif
}

#ifdef __HIP_PLATFORM_HCC__
template <>
void gemm<at::BFloat16>(CUDABLAS_GEMM_ARGTYPES(at::BFloat16)) {
  cublasHandle_t handle = at::cuda::getCurrentCUDABlasHandle();
  cublasOperation_t opa = _cublasOpFromChar(transa);
  cublasOperation_t opb = _cublasOpFromChar(transb);
  float falpha = alpha;
  float fbeta = beta;
  _cublasAdjustLdLevel3(transa, transb, m, n, k, &lda, &ldb, &ldc);
  GEMM_CHECK_ARGVALUES(at::BFloat16);
  TORCH_CUDABLAS_CHECK(rocblas_gemm_ex(
      handle,
      opa,
      opb,
      m,
      n,
      k,
      &falpha,
      a,
      rocblas_datatype_bf16_r,
      lda,
      b,
      rocblas_datatype_bf16_r,
      ldb,
      &fbeta,
      c,
      rocblas_datatype_bf16_r,
      ldc,
      c,
      rocblas_datatype_bf16_r,
      ldc,
      rocblas_datatype_f32_r,
      rocblas_gemm_algo_standard,
      0,
      0));
}
#endif

/* LEVEL 2 BLAS FUNCTIONS */

#define GEMV_CHECK_ARGVALUES(Dtype)           \
  do {                                        \
    CUDABLAS_NONNEGINT_CHECK(gemv<Dtype>, m); \
    CUDABLAS_NONNEGINT_CHECK(gemv<Dtype>, n); \
    CUDABLAS_POSINT_CHECK(gemv<Dtype>, lda);  \
    CUDABLAS_POSINT_CHECK(gemv<Dtype>, incx); \
    CUDABLAS_POSINT_CHECK(gemv<Dtype>, incy); \
  } while (0)

#if !defined(__HIP_PLATFORM_HCC__) || (defined(__HIP_PLATFORM_HCC__) && HIP_VERSION >= 210)
  template <>
  void gemv<c10::complex<double>>(CUDABLAS_GEMV_ARGTYPES(c10::complex<double>)) {
    // See Note [Writing Nondeterministic Operations]
    globalContext().alertCuBLASConfigNotDeterministic();
    cublasHandle_t handle = at::cuda::getCurrentCUDABlasHandle();
    cublasOperation_t op = _cublasOpFromChar(trans);
    _cublasAdjustLdLevel2(m, n, &lda);
    GEMV_CHECK_ARGVALUES(c10::complex<double>);
    TORCH_CUDABLAS_CHECK(
        cublasZgemv(handle, op, m, n, reinterpret_cast<const cuDoubleComplex*>(&alpha), reinterpret_cast<const cuDoubleComplex*>(a),
        lda, reinterpret_cast<const cuDoubleComplex*>(x), incx, reinterpret_cast<const cuDoubleComplex*>(&beta),
        reinterpret_cast<cuDoubleComplex*>(y), incy));
  }
#endif

#if !defined(__HIP_PLATFORM_HCC__) || (defined(__HIP_PLATFORM_HCC__) && HIP_VERSION >= 210)
<<<<<<< HEAD
template <>
void gemv<c10::complex<float>>(CUDABLAS_GEMV_ARGTYPES(c10::complex<float>)) {
  globalContext().alertCuBLASConfigNotDeterministic();
  cublasHandle_t handle = at::cuda::getCurrentCUDABlasHandle();
  // gemv is bw bound, and does not befefit from TF32. But the precision
  // loss still happens on TF32. So we disable it here.
  NoTF32Guard disable_tf32(handle);
  cublasOperation_t op = _cublasOpFromChar(trans);
  _cublasAdjustLdLevel2(m, n, &lda);
  GEMV_CHECK_ARGVALUES(c10::complex<float>);
  TORCH_CUDABLAS_CHECK(
      cublasCgemv(handle, op, m, n, reinterpret_cast<const cuComplex*>(&alpha), reinterpret_cast<const cuComplex*>(a),
      lda, reinterpret_cast<const cuComplex*>(x), incx, reinterpret_cast<const cuComplex*>(&beta),
      reinterpret_cast<cuComplex*>(y), incy));
}
=======
  template <>
  void gemv<c10::complex<float>>(CUDABLAS_GEMV_ARGTYPES(c10::complex<float>)) {
    // See Note [Writing Nondeterministic Operations]
    globalContext().alertCuBLASConfigNotDeterministic();
    cublasHandle_t handle = at::cuda::getCurrentCUDABlasHandle();
#if defined(CUDA_VERSION) && CUDA_VERSION >= 11000
    // gemv is bw bound, and does not befefit from TF32. But the precision
    // loss still happens on TF32. So we disable it here.
    NoTF32Guard disable_tf32(handle);
#endif
    cublasOperation_t op = _cublasOpFromChar(trans);
    _cublasAdjustLdLevel2(m, n, &lda);
    GEMV_CHECK_ARGVALUES(c10::complex<float>);
    TORCH_CUDABLAS_CHECK(
        cublasCgemv(handle, op, m, n, reinterpret_cast<const cuComplex*>(&alpha), reinterpret_cast<const cuComplex*>(a),
        lda, reinterpret_cast<const cuComplex*>(x), incx, reinterpret_cast<const cuComplex*>(&beta),
        reinterpret_cast<cuComplex*>(y), incy));
  }
>>>>>>> 1cd2039c
#endif

template <>
void gemv<double>(CUDABLAS_GEMV_ARGTYPES(double)) {
  // See Note [Writing Nondeterministic Operations]
  globalContext().alertCuBLASConfigNotDeterministic();
  cublasHandle_t handle = at::cuda::getCurrentCUDABlasHandle();
  cublasOperation_t op = _cublasOpFromChar(trans);
  _cublasAdjustLdLevel2(m, n, &lda);
  GEMV_CHECK_ARGVALUES(double);
  TORCH_CUDABLAS_CHECK(
      cublasDgemv(handle, op, m, n, &alpha, a, lda, x, incx, &beta, y, incy));
}

template <>
void gemv<float>(CUDABLAS_GEMV_ARGTYPES(float)) {
  // See Note [Writing Nondeterministic Operations]
  globalContext().alertCuBLASConfigNotDeterministic();
  cublasHandle_t handle = at::cuda::getCurrentCUDABlasHandle();
  // gemv is bw bound, and does not befefit from TF32. But the precision
  // loss still happens on TF32. So we disable it here.
  NoTF32Guard disable_tf32(handle);
  cublasOperation_t op = _cublasOpFromChar(trans);
  _cublasAdjustLdLevel2(m, n, &lda);
  GEMV_CHECK_ARGVALUES(float);
  TORCH_CUDABLAS_CHECK(
      cublasSgemv(handle, op, m, n, &alpha, a, lda, x, incx, &beta, y, incy));
}

template <>
void gemv<at::Half>(CUDABLAS_GEMV_ARGTYPES(at::Half)) {
  // In general, cublas regards matrices as column-major.
  // The cublasS/Dgemv usages in cuda::blas::gemv<float>/<double> above
  // require that external blas::gemv callers obey the following convention:
  //
  // If "a" is row-major with shape (output, summed) in blas::gemv's caller,
  // caller interprets it as column-major with shape (summed, output), passes
  // summed and output respectively to our local vars m, n, and requests that cublas
  // internally transpose ("trans") the column-major interpretation of a.
  //
  // There's no such thing as "cublasHalfgemv", so here we hack gemv with a gemm.
  // However, we must allow the same calling convention, because the caller shouldn't
  // have to swap args based on whether it's calling blas::gemv<at::Half> or <float>.

  bool trans_bool = (_cublasOpFromChar(trans) != CUBLAS_OP_N);
  if (trans_bool) {
    std::swap(m, n);
  }
  // After swap, local vars m, n contain the output and summed sizes respectively,
  // regardless of whether "a" was row-major or column-major in gemv<>'s caller.

  // To handle the possibility incy > 1, interprets vector y as column-major matrix with one row
  // (shape (1, output)) and leading dim incy.
  // trans(a)*x would compute a matrix with one column (shape (output, 1)) which wouldn't match y.
  // So instead, we interpret x similarly to y, as a column-major matrix with one row
  // (shape (1, summed)) and leading dim incx.  The gemm then carries out x*transpose(trans(a)) to
  // produce a matrix with one row (shape (1, output)), matching y.
  char trans_flipped = (trans_bool ? 'n' : 't');
  gemm<at::Half>(
      'n', trans_flipped, 1, m, n, alpha, x, incx, a, lda, beta, y, incy);
}

#ifdef __HIP_PLATFORM_HCC__
template <>
void gemv<at::BFloat16>(CUDABLAS_GEMV_ARGTYPES(at::BFloat16)) {
  bool trans_bool = (_cublasOpFromChar(trans) != CUBLAS_OP_N);
  if (trans_bool) {
    std::swap(m, n);
  }
  char trans_flipped = (trans_bool ? 'n' : 't');
  gemm<at::BFloat16>(
      'n', trans_flipped, 1, m, n, alpha, x, incx, a, lda, beta, y, incy);
}
#endif

namespace {
template<typename scalar_t>
cublasStatus_t cublasGer(const cublasHandle_t &handle, int64_t m, int64_t n, scalar_t *alpha, scalar_t *x, int64_t incx, scalar_t *y, int64_t incy, scalar_t *a, int64_t lda) {
  TORCH_CHECK(false, "cublas ger is defined only for float and double");
  return {};
}
template<>
cublasStatus_t cublasGer<float>(const cublasHandle_t &handle, int64_t m, int64_t n, float *alpha, float *x, int64_t incx, float *y, int64_t incy, float *a, int64_t lda) {
  return cublasSger(handle, m, n, alpha, x, incx, y, incy, a, lda);
}
template<>
cublasStatus_t cublasGer<double>(const cublasHandle_t &handle, int64_t m, int64_t n, double *alpha, double *x, int64_t incx, double *y, int64_t incy, double *a, int64_t lda) {
  return cublasDger(handle, m, n, alpha, x, incx, y, incy, a, lda);
}
} // anonymous namespace

template<typename scalar_t>
void ger(int64_t m, int64_t n, scalar_t alpha, scalar_t *x, int64_t incx, scalar_t *y, int64_t incy, scalar_t *a, int64_t lda)
{
  _cublasAdjustLdLevel2(m, n, &lda);
  TORCH_CHECK((m <= INT_MAX) &&
              (n <= INT_MAX) &&
              (lda <= INT_MAX) &&
              (incx <= INT_MAX) &&
              (incy <= INT_MAX),
              "cublasSger/cublasDger only supports m, n, lda, incx, incy with "
              "the bound [val] <= %d", INT_MAX);
  int i_m = (int)m;
  int i_n = (int)n;
  int i_lda = (int)lda;
  int i_incx = (int)incx;
  int i_incy = (int)incy;

  cublasHandle_t handle = at::cuda::getCurrentCUDABlasHandle();
  TORCH_CUDABLAS_CHECK(cublasGer<scalar_t>(
    handle, i_m, i_n, &alpha, x, i_incx, y, i_incy, a, i_lda));
}
template void ger<float>(int64_t m, int64_t n, float alpha, float *x, int64_t incx, float *y, int64_t incy, float *a, int64_t lda);
template void ger<double>(int64_t m, int64_t n, double alpha, double *x, int64_t incx, double *y, int64_t incy, double *a, int64_t lda);

/* LEVEL 1 BLAS FUNCTIONS */

template <>
void dot<double>(CUDABLAS_DOT_ARGTYPES(double)) {
  TORCH_CUDABLAS_CHECK(cublasDdot(handle, n, x, incx, y, incy, result));
}

template <>
void dot<float>(CUDABLAS_DOT_ARGTYPES(float)) {
  TORCH_CUDABLAS_CHECK(cublasSdot(handle, n, x, incx, y, incy, result));
}

template <>
void dot<c10::complex<double>>(CUDABLAS_DOT_ARGTYPES(c10::complex<double>)) {
  TORCH_CUDABLAS_CHECK(cublasZdotu(handle, n, reinterpret_cast<const cuDoubleComplex*>(x),
                                   incx, reinterpret_cast<const cuDoubleComplex*>(y), incy,
                                   reinterpret_cast<cuDoubleComplex*>(result)));
}

template <>
void dot<c10::complex<float>>(CUDABLAS_DOT_ARGTYPES(c10::complex<float>)) {
  TORCH_CUDABLAS_CHECK(cublasCdotu(handle, n, reinterpret_cast<const cuComplex*>(x),
                                   incx, reinterpret_cast<const cuComplex*>(y), incy,
                                   reinterpret_cast<cuComplex*>(result)));
}

template <>
void dot<at::Half>(CUDABLAS_DOT_ARGTYPES(at::Half)) {
#if CUDA_VERSION >= 8000
  TORCH_CUDABLAS_CHECK(cublasDotEx(
      handle,
      n,
      x,
      CUDA_R_16F,
      incx,
      y,
      CUDA_R_16F,
      incy,
      result,
      CUDA_R_16F,
      CUDA_R_32F));
#elif HIP_VERSION >= 210
  TORCH_CUDABLAS_CHECK(rocblas_hdot(
      handle,
      n,
      reinterpret_cast<const rocblas_half*>(x),
      incx,
      reinterpret_cast<const rocblas_half*>(y),
      incy,
      reinterpret_cast<rocblas_half*>(result)));
#else
  AT_ERROR("Cublas_Hdot requires CUDA 8.0+");
#endif
}

template <>
void vdot<c10::complex<float>>(CUDABLAS_DOT_ARGTYPES(c10::complex<float>)) {
  TORCH_CUDABLAS_CHECK(cublasCdotc(handle, n, reinterpret_cast<const cuComplex*>(x),
                                   incx, reinterpret_cast<const cuComplex*>(y), incy,
                                   reinterpret_cast<cuComplex*>(result)));
}

template <>
void vdot<c10::complex<double>>(CUDABLAS_DOT_ARGTYPES(c10::complex<double>)) {
  TORCH_CUDABLAS_CHECK(cublasZdotc(handle, n, reinterpret_cast<const cuDoubleComplex*>(x),
                                   incx, reinterpret_cast<const cuDoubleComplex*>(y), incy,
                                   reinterpret_cast<cuDoubleComplex*>(result)));
}

} // namespace blas
} // namespace cuda
} // namespace at<|MERGE_RESOLUTION|>--- conflicted
+++ resolved
@@ -363,9 +363,9 @@
 #endif
 
 #if !defined(__HIP_PLATFORM_HCC__) || (defined(__HIP_PLATFORM_HCC__) && HIP_VERSION >= 210)
-<<<<<<< HEAD
 template <>
 void gemv<c10::complex<float>>(CUDABLAS_GEMV_ARGTYPES(c10::complex<float>)) {
+  // See Note [Writing Nondeterministic Operations]
   globalContext().alertCuBLASConfigNotDeterministic();
   cublasHandle_t handle = at::cuda::getCurrentCUDABlasHandle();
   // gemv is bw bound, and does not befefit from TF32. But the precision
@@ -379,26 +379,6 @@
       lda, reinterpret_cast<const cuComplex*>(x), incx, reinterpret_cast<const cuComplex*>(&beta),
       reinterpret_cast<cuComplex*>(y), incy));
 }
-=======
-  template <>
-  void gemv<c10::complex<float>>(CUDABLAS_GEMV_ARGTYPES(c10::complex<float>)) {
-    // See Note [Writing Nondeterministic Operations]
-    globalContext().alertCuBLASConfigNotDeterministic();
-    cublasHandle_t handle = at::cuda::getCurrentCUDABlasHandle();
-#if defined(CUDA_VERSION) && CUDA_VERSION >= 11000
-    // gemv is bw bound, and does not befefit from TF32. But the precision
-    // loss still happens on TF32. So we disable it here.
-    NoTF32Guard disable_tf32(handle);
-#endif
-    cublasOperation_t op = _cublasOpFromChar(trans);
-    _cublasAdjustLdLevel2(m, n, &lda);
-    GEMV_CHECK_ARGVALUES(c10::complex<float>);
-    TORCH_CUDABLAS_CHECK(
-        cublasCgemv(handle, op, m, n, reinterpret_cast<const cuComplex*>(&alpha), reinterpret_cast<const cuComplex*>(a),
-        lda, reinterpret_cast<const cuComplex*>(x), incx, reinterpret_cast<const cuComplex*>(&beta),
-        reinterpret_cast<cuComplex*>(y), incy));
-  }
->>>>>>> 1cd2039c
 #endif
 
 template <>
