--- conflicted
+++ resolved
@@ -100,15 +100,8 @@
 at::Tensor binary_cross_entropy_double_backward(const at::Tensor & grad_output, const at::Tensor & grad, const at::Tensor & input, const at::Tensor & target, const c10::optional<at::Tensor>& weight, int64_t reduction);
 at::Tensor binary_cross_entropy_double_backward_grad_output(const at::Tensor & grad, const at::Tensor & input, const at::Tensor & target, const c10::optional<at::Tensor>& weight, int64_t reduction);
 at::Tensor l1_loss_double_backward_grad_output(const at::Tensor & grad, const at::Tensor & input, const at::Tensor & target, int64_t reduction);
-<<<<<<< HEAD
 at::Tensor smooth_l1_loss_double_backward(const at::Tensor & grad, const at::Tensor & input, const at::Tensor & target, int64_t reduction, double beta);
 at::Tensor smooth_l1_loss_double_backward_grad_output(const at::Tensor & grad, const at::Tensor & grad_output, const at::Tensor & input, const at::Tensor & target, int64_t reduction, double beta);
-at::Tensor diag_backward(const at::Tensor & grad, at::IntArrayRef input_sizes, int64_t diagonal);
-at::Tensor diagonal_backward(const at::Tensor & grad, at::IntArrayRef input_sizes, int64_t offset, int64_t dim1, int64_t dim2);
-=======
-at::Tensor smooth_l1_loss_double_backward(const at::Tensor & grad, const at::Tensor & input, const at::Tensor & target, int64_t reduction);
-at::Tensor smooth_l1_loss_double_backward_grad_output(const at::Tensor & grad, const at::Tensor & grad_output, const at::Tensor & input, const at::Tensor & target, int64_t reduction);
->>>>>>> 11fb51d0
 at::Tensor mse_loss_double_backward(const at::Tensor & grad, const at::Tensor & input, int64_t reduction);
 at::Tensor mse_loss_double_backward_grad_output(const at::Tensor & grad, const at::Tensor & grad_output, const at::Tensor & input, const at::Tensor & target, int64_t reduction);
 at::Tensor soft_margin_loss_double_backward(const at::Tensor & grad, const at::Tensor & input, const at::Tensor & target, int64_t reduction);
