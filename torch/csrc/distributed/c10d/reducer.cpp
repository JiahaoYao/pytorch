--- conflicted
+++ resolved
@@ -173,19 +173,13 @@
 
 // Note [DDP Communication Hook]
 // ~~~~~~~~~~~~~~~~~~~~~~~~~~
-<<<<<<< HEAD
 // If default DDP communication hook is not overridden by user, the reducer
-// reduces the buckets by just calling allreduce. If a new hook was registered,
-// reducer calls the hook instead of allreduce.
-=======
-// If DDP communication hook is not registered, the reducer reduces the buckets
-// by just calling allreduce. If registered, it calls the hook and uses future
-// work handle. If registered, reducer also skips dividing grads by world size.
-// The reason for this is that the communication hook is expected to completely
-// override how we perform communication and the user should have complete
-// control over how the grads are handled.
+// reduces the buckets by just calling allreduce. If registered, it calls the
+// hook and uses future work handle. If registered, reducer also skips dividing
+// grads by world size. The reason for this is that the communication hook is
+// expected to completely override how we perform communication and the user
+// should have complete control over how the grads are handled.
 //
->>>>>>> c051f81c
 // DDP communication hook is an enhancement that provides a hook which can be
 // used to override how DDP communicates gradients across ranks, this can be
 // used for algorithms like Gradient Compression/GossipGrad. This hook can be
@@ -362,7 +356,8 @@
             bucket_view.strides());
       }
       // See Note [DDP Communication Hook]
-      if (comm_hook_ == nullptr) {
+      // Check whether default communication hook was overridden by user.
+      if (!dynamic_cast<AllreduceHook*>(comm_hook_.get())) {
         // imitates wrapped_scalar_tensor in ATen/native/BinaryOps.cpp
         auto wrapped =
             c10::scalar_to_tensor(double(1.) / process_group_->getSize());
@@ -401,7 +396,8 @@
     // Directly assign the sparse tensor to the `contents` field.
     replica.contents = grad;
     // See Note [DDP Communication Hook]
-    if (comm_hook_ == nullptr) {
+    // Check whether default communication hook was overridden by user.
+    if (!dynamic_cast<AllreduceHook*>(comm_hook_.get())) {
       replica.contents.div_(process_group_->getSize());
     }
     // The grad is modified in place and needs to be written back.
@@ -1145,19 +1141,14 @@
   // Check that any prior reduction has finished before registering new hook.
   std::lock_guard<std::mutex> lock(mutex_);
   TORCH_CHECK(
-<<<<<<< HEAD
       !require_finalize_,
       "DDP communication hook can be overridden multiple times, but"
       "reducer must be done with any prior gradient computations.");
-=======
-      comm_hook_ == nullptr, "register_comm_hook can only be called once.");
   // TODO(@sinannasir): Single process multiple device mode support for DDP
   // communication hook. Related to GH Issue #42542.
   TORCH_CHECK(
       replicas_.size() == 1,
       "Communication hook does not support single process multiple device mode.");
-
->>>>>>> c051f81c
   comm_hook_ = std::move(iface);
 }
 
