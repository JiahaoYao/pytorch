#include <torch/csrc/jit/mobile/module.h>
#include <torch/csrc/jit/mobile/interpreter.h>
#include <torch/csrc/jit/mobile/observer.h>
#include <torch/csrc/jit/runtime/jit_exception.h>
#include <exception>

#include <ATen/record_function.h>

namespace torch {
namespace jit {
std::ostream& operator<<(std::ostream& out, Instruction inst);
namespace mobile {

void CompilationUnit::register_function(std::unique_ptr<Function> fn) {
  methods_.emplace_back(std::move(fn));
}

Function* CompilationUnit::find_function(const c10::QualifiedName& qn) {
  for (auto& fn : methods_) {
    if (fn->qualname() == qn) {
      return fn.get();
    }
  }
  return nullptr;
}

Method Module::get_method(const std::string& name) const {
  if (auto method = find_method(name)) {
    return *method;
  }
  AT_ERROR("Method '", name, "' is not defined.");
}

c10::optional<Method> Module::find_method(const std::string& basename) const {
  for (auto& fn : cu_->methods()) {
    if (fn->name() == basename) {
      return c10::make_optional<Method>(Method(this, fn.get()));
    }
  }
  return c10::nullopt;
}

namespace {
void set_train_recurse(
    const c10::intrusive_ptr<c10::ivalue::Object>& obj,
    bool on) {
  if (auto slot = obj->type()->findAttributeSlot("training")) {
    obj->setSlot(*slot, on);
  } else {
    TORCH_INTERNAL_ASSERT(false, "'training' attribute not found");
  }
  for (const auto& slot : obj->slots()) {
    if (slot.isObject()) {
      set_train_recurse(slot.toObject(), on);
    }
  }
}

void slot_params_recurse(
    const c10::intrusive_ptr<c10::ivalue::Object>& obj,
    std::vector<at::Tensor>* params) {
  for (const auto& slot : obj->slots()) {
    if (slot.isTensor()) {
      params->emplace_back(slot.toTensor());
    } else if (slot.isObject()) {
      slot_params_recurse(slot.toObject(), params);
    }
  }
}

void slot_named_params_recurse(
    const c10::intrusive_ptr<c10::ivalue::Object>& obj,
    std::map<std::string, at::Tensor>* params,
    const std::string& parent_name) {
  auto slots = obj->slots();
  size_t nslots = slots.size();
  for (size_t i = 0; i < nslots; ++i) {
    auto slot = slots[i];
    std::string name =
        parent_name.size() == 0 ? parent_name : parent_name + ".";
    name += obj->type()->getAttributeName(i);
    if (slot.isTensor()) {
      (*params)[name] = slot.toTensor();
    } else if (slot.isObject()) {
      slot_named_params_recurse(slot.toObject(), params, name);
    }
  }
}
} // namespace

const std::vector<at::Tensor> Module::parameters() const {
  std::vector<at::Tensor> params;
  slot_params_recurse(object_, &params);
  return params;
}

const std::map<std::string, at::Tensor> Module::named_parameters() const {
  std::map<std::string, at::Tensor> params;
  const std::string name = "";
  slot_named_params_recurse(object_, &params, name);
  return params;
}

std::string Module::get_forward_method_debug_info(size_t pc) const {
  return find_method("forward")->get_module_debug_info(pc);
}

void Module::train(bool on) {
  set_train_recurse(object_, on);
}

bool Module::is_training() const {
  if (auto slot = object_->type()->findAttributeSlot("training")) {
    return object_->getSlot(*slot).toBool();
  }
  return true;
}

Method::Method(const Module* owner, Function* function)
    : owner_(owner), function_(function) {}

void Method::run(Stack& stack) {
  auto observer = torch::observerConfig().getModuleObserver();
<<<<<<< HEAD
  auto module_metadata = owner_->metadata();
  if (observer) {
    observer->onEnterRunMethod(module_metadata, function_->name());
  }

  auto debug_info = std::make_shared<MobileDebugInfo>();
  if (module_metadata.find("model_name") != module_metadata.end()) {
    debug_info->setModelName(module_metadata.at("model_name"));
  } else {
    debug_info->setModelName(name());
  }
=======
  /* if the metadata dict doesn't contain "model_name", copy the metadata and
  set the value of "model_name" as name() */
  std::unordered_map<std::string, std::string> copied_metadata =
      owner_->metadata();
  if (owner_->metadata().find("model_name") == owner_->metadata().end()) {
    copied_metadata["model_name"] = name();
  }
  if (observer) {
    observer->onEnterRunMethod(copied_metadata, function_->name());
  }

  auto debug_info = std::make_shared<MobileDebugInfo>();
  std::string name = copied_metadata["model_name"];
  debug_info->setModelName(name);
>>>>>>> 442957d8
  debug_info->setMethodName(function_->name());
  at::DebugInfoGuard guard(at::DebugInfoKind::MOBILE_RUNTIME_INFO, debug_info);

  try {
    stack.insert(stack.begin(), owner_->_ivalue());
    function_->run(stack);
    if (observer) {
      observer->onExitRunMethod();
    }
  } catch (c10::Error& error) {
    if (observer) {
      observer->onFailRunMethod(error.what());
    }
    TORCH_RETHROW(error);
  } catch (...) {
    auto currentException = std::current_exception();
    try {
      if (!currentException) {
        TORCH_CHECK(false, "Unknown exception");
      } else {
        try {
          std::rethrow_exception(currentException);
        } catch (const std::exception& e) {
          TORCH_CHECK(false, e.what());
        }
      }
    } catch (c10::Error& error) {
      if (observer) {
        observer->onFailRunMethod(error.what());
      }
      TORCH_RETHROW(error);
    }
  }
}

c10::IValue Method::operator()(std::vector<IValue> stack) {
  run(stack);
  TORCH_INTERNAL_ASSERT(!stack.empty());
  return stack.front();
}

} // namespace mobile
} // namespace jit
} // namespace torch<|MERGE_RESOLUTION|>--- conflicted
+++ resolved
@@ -121,19 +121,6 @@
 
 void Method::run(Stack& stack) {
   auto observer = torch::observerConfig().getModuleObserver();
-<<<<<<< HEAD
-  auto module_metadata = owner_->metadata();
-  if (observer) {
-    observer->onEnterRunMethod(module_metadata, function_->name());
-  }
-
-  auto debug_info = std::make_shared<MobileDebugInfo>();
-  if (module_metadata.find("model_name") != module_metadata.end()) {
-    debug_info->setModelName(module_metadata.at("model_name"));
-  } else {
-    debug_info->setModelName(name());
-  }
-=======
   /* if the metadata dict doesn't contain "model_name", copy the metadata and
   set the value of "model_name" as name() */
   std::unordered_map<std::string, std::string> copied_metadata =
@@ -148,7 +135,6 @@
   auto debug_info = std::make_shared<MobileDebugInfo>();
   std::string name = copied_metadata["model_name"];
   debug_info->setModelName(name);
->>>>>>> 442957d8
   debug_info->setMethodName(function_->name());
   at::DebugInfoGuard guard(at::DebugInfoKind::MOBILE_RUNTIME_INFO, debug_info);
 
