from contextlib import contextmanager
import copy
import itertools
import os
import inspect

import torch

from . import comm
import torch.distributed as dist

if dist.is_available():
    from torch.distributed.distributed_c10d import _get_default_group
    from torch.distributed.distributed_c10d import ReduceOp
from ..modules import Module
from .replicate import replicate
from .scatter_gather import scatter_kwargs, gather
from .parallel_apply import parallel_apply
from torch._utils import _get_device_index, _get_all_device_indices


def _find_tensors(obj):
    r"""
    Recursively find all tensors contained in the specified object.
    """
    if isinstance(obj, torch.Tensor):
        return [obj]
    if isinstance(obj, (list, tuple)):
        return itertools.chain(*map(_find_tensors, obj))
    if isinstance(obj, dict):
        return itertools.chain(*map(_find_tensors, obj.values()))
    return []

def _dump_DDP_relevant_env_vars():
    relevant_env_vars = [
        "RANK",
        "LOCAL_RANK",
        "WORLD_SIZE",
        "MASTER_PORT",
        "MASTER_ADDR",
        "CUDA_VISIBLE_DEVICES",
        "GLOO_SOCKET_IFNAME",
        "GLOO_DEVICE_TRANSPORT",
        "NCCL_SOCKET_IFNAME",
        "NCCL_BLOCKING_WAIT",
        "NCCL_DEBUG",
        "NCCL_DEBUG_SUBSYS",
        "NCCL_IB_DISABLE",
        # More NCCL env vars:
        "NCCL_P2P_DISABLE",
        "NCCL_P2P_LEVEL",
        "NCCL_SHM_DISABLE",
        "NCCL_SOCKET_NTHREADS",
        "NCCL_NSOCKS_PERTHREAD",
        "NCCL_BUFFSIZE",
        "NCCL_NTHREADS",
        "NCCL_RINGS",
        "NCCL_MAX_NCHANNELS",
        "NCCL_MIN_NCHANNELS",
        "NCCL_CHECKS_DISABLE",
        "NCCL_CHECK_POINTERS",
        "NCCL_LAUNCH_MODE",
        "NCCL_IB_HCA",
        "NCCL_IB_TIMEOUT",
        "NCCL_IB_RETRY_CNT",
        "NCCL_IB_GID_INDEX",
        "NCCL_IB_SL",
        "NCCL_IB_TC",
        "NCCL_IB_AR_THRESHOLD",
        "NCCL_IB_CUDA_SUPPORT",
        "NCCL_NET_GDR_LEVEL",
        "NCCL_NET_GDR_READ",
        "NCCL_SINGLE_RING_THRESHOLD",
        "NCCL_LL_THRESHOLD",
        "NCCL_TREE_THRESHOLD",
        "NCCL_ALGO",
        "NCCL_PROTO",
        "NCCL_IGNORE_CPU_AFFINITY",
        "NCCL_DEBUG_FILE",
        "NCCL_COLLNET_ENABLE",
        "NCCL_TOPO_FILE",
        "NCCL_TOPO_DUMP_FILE",
    ]
    formatted_output = ""
    for var in relevant_env_vars:
        value = os.environ[var] if var in os.environ else "N/A"
        formatted_output += "env:%s=%s\n" % (var, value)
    print(formatted_output)


class DistributedDataParallel(Module):
    r"""Implements distributed data parallelism that is based on
    ``torch.distributed`` package at the module level.

    This container parallelizes the application of the given module by
    splitting the input across the specified devices by chunking in the batch
    dimension. The module is replicated on each machine and each device, and
    each such replica handles a portion of the input. During the backwards
    pass, gradients from each node are averaged.

    The batch size should be larger than the number of GPUs used locally.

    See also: :ref:`distributed-basics` and :ref:`cuda-nn-ddp-instead`.
    The same constraints on input as in :class:`torch.nn.DataParallel` apply.

    Creation of this class requires that ``torch.distributed`` to be already
    initialized, by calling :func:`torch.distributed.init_process_group`.

    ``DistributedDataParallel`` is proven to be significantly faster than
    :class:`torch.nn.DataParallel` for single-node multi-GPU data
    parallel training.

    Here is how to use it: on each host with N GPUs, you should spawn up N
    processes, while ensuring that each process individually works on a single GPU
    from 0 to N-1. Therefore, it is your job to ensure that your training script
    operates on a single given GPU by calling:

        >>> torch.cuda.set_device(i)

    where i is from 0 to N-1. In each process, you should refer the following
    to construct this module:

        >>> torch.distributed.init_process_group(backend='nccl', world_size=4, init_method='...')
        >>> model = DistributedDataParallel(model, device_ids=[i], output_device=i)

    In order to spawn up multiple processes per node, you can use either
    ``torch.distributed.launch`` or ``torch.multiprocessing.spawn``

    .. note ::
        Please refer to `PyTorch Distributed Overview <https://pytorch.org/tutorials/beginner/dist_overview.html>`__
        for a brief introduction to all features related to distributed training.

    .. note:: ``nccl`` backend is currently the fastest and
        highly recommended backend to be used with Multi-Process Single-GPU
        distributed training and this applies to both single-node and multi-node
        distributed training

    .. note:: This module also supports mixed-precision distributed training.
        This means that your model can have different types of parameters such
        as mixed types of fp16 and fp32, the gradient reduction on these
        mixed types of parameters will just work fine.
        Also note that ``nccl`` backend is currently the fastest and highly
        recommended backend for fp16/fp32 mixed-precision training.

    .. note:: If you use ``torch.save`` on one process to checkpoint the module,
        and ``torch.load`` on some other processes to recover it, make sure that
        ``map_location`` is configured properly for every process. Without
        ``map_location``, ``torch.load`` would recover the module to devices
        where the module was saved from.

    .. note:: When a model is trained on ``M`` nodes with ``batch=N``, the
        gradient will be ``M`` times smaller when compared to the same model
        trained on a single node with ``batch=M*N`` (because the gradients
        between different nodes are averaged). You should take this into
        consideration when you want to obtain a mathematically equivalent
        training process compared to the non-DistributedDataParallel
        counterpart.

    .. warning::
        This module works only with the ``gloo`` and ``nccl`` backends.

    .. warning::
        Constructor, forward method, and differentiation of the output (or a
        function of the output of this module) is a distributed synchronization
        point. Take that into account in case different processes might be
        executing different code.

    .. warning::
        This module assumes all parameters are registered in the model by the
        time it is created. No parameters should be added nor removed later.
        Same applies to buffers.

    .. warning::
        This module assumes all parameters are registered in the model of each
        distributed processes are in the same order. The module itself will
        conduct gradient all-reduction following the reverse order of the
        registered parameters of the model. In other words, it is users'
        responsibility to ensure that each distributed process has the exact
        same model and thus the exact same parameter registration order.

    .. warning::
        This module allows parameters with non-rowmajor-contiguous strides.
        For example, your model may contain some parameters whose
        :class:`torch.memory_format` is ``torch.contiguous_format``
        and others whose format is ``torch.channels_last``.  However,
        corresponding parameters in different processes must have the
        same strides.

    .. warning::
        This module doesn't work with :func:`torch.autograd.grad` (i.e. it will
        only work if gradients are to be accumulated in ``.grad`` attributes of
        parameters).

    .. warning::
        If you plan on using this module with a ``nccl`` backend or a ``gloo``
        backend (that uses Infiniband), together with a DataLoader that uses
        multiple workers, please change the multiprocessing start method to
        ``forkserver`` (Python 3 only) or ``spawn``. Unfortunately
        Gloo (that uses Infiniband) and NCCL2 are not fork safe, and you will
        likely experience deadlocks if you don't change this setting.

    .. warning::
        Forward and backward hooks defined on :attr:`module` and its submodules
        won't be invoked anymore, unless the hooks are initialized in the
        :meth:`forward` method.

    .. warning::
        You should never try to change your model's parameters after wrapping
        up your model with DistributedDataParallel. In other words, when
        wrapping up your model with DistributedDataParallel, the constructor of
        DistributedDataParallel will register the additional gradient
        reduction functions on all the parameters of the model itself at the
        time of construction. If you change the model's parameters after
        the DistributedDataParallel construction, this is not supported and
        unexpected behaviors can happen, since some parameters' gradient
        reduction functions might not get called.

    .. note::
        Parameters are never broadcast between processes. The module performs
        an all-reduce step on gradients and assumes that they will be modified
        by the optimizer in all processes in the same way. Buffers
        (e.g. BatchNorm stats) are broadcast from the module in process of rank
        0, to all other replicas in the system in every iteration.

    .. note::
        If you are using DistributedDataParallel in conjunction with the
        :ref:`distributed-rpc-framework`, you should always use
        :meth:`torch.distributed.autograd.backward` to compute gradients and
        :class:`torch.distributed.optim.DistributedOptimizer` for optimizing
        parameters.

    Example::

        >>> import torch.distributed.autograd as dist_autograd
        >>> from torch.nn.parallel import DistributedDataParallel as DDP
        >>> from torch import optim
        >>> from torch.distributed.optim import DistributedOptimizer
        >>> from torch.distributed.rpc import RRef
        >>>
        >>> t1 = torch.rand((3, 3), requires_grad=True)
        >>> t2 = torch.rand((3, 3), requires_grad=True)
        >>> rref = rpc.remote("worker1", torch.add, args=(t1, t2))
        >>> ddp_model = DDP(my_model)
        >>>
        >>> # Setup optimizer
        >>> optimizer_params = [rref]
        >>> for param in ddp_model.parameters():
        >>>     optimizer_params.append(RRef(param))
        >>>
        >>> dist_optim = DistributedOptimizer(
        >>>     optim.SGD,
        >>>     optimizer_params,
        >>>     lr=0.05,
        >>> )
        >>>
        >>> with dist_autograd.context() as context_id:
        >>>     pred = ddp_model(rref.to_here())
        >>>     loss = loss_func(pred, loss)
        >>>     dist_autograd.backward(context_id, loss)
        >>>     dist_optim.step()

    .. warning::
        Using DistributedDataParallel in conjuction with the
        :ref:`distributed-rpc-framework` is experimental and subject to change.

    Args:
        module (Module): module to be parallelized
        device_ids (list of int or torch.device): CUDA devices. This should
                   only be provided when the input module resides on a single
                   CUDA device. For single-device modules, the ``i``th
                   :attr:`module` replica is placed on ``device_ids[i]``. For
                   multi-device modules and CPU modules, device_ids must be None
                   or an empty list, and input data for the forward pass must be
                   placed on the correct device. (default: all devices for
                   single-device modules)
        output_device (int or torch.device): device location of output for
                      single-device CUDA modules. For multi-device modules and
                      CPU modules, it must be None, and the module itself
                      dictates the output location. (default: device_ids[0] for
                      single-device modules)
        broadcast_buffers (bool): flag that enables syncing (broadcasting) buffers of
                          the module at beginning of the forward function.
                          (default: ``True``)
        process_group: the process group to be used for distributed data
                       all-reduction. If ``None``, the default process group, which
                       is created by ```torch.distributed.init_process_group```,
                       will be used. (default: ``None``)
        bucket_cap_mb: DistributedDataParallel will bucket parameters into
                       multiple buckets so that gradient reduction of each
                       bucket can potentially overlap with backward computation.
                       :attr:`bucket_cap_mb` controls the bucket size in MegaBytes (MB)
                       (default: 25)
        find_unused_parameters (bool): Traverse the autograd graph of all tensors
                                       contained in the return value of the wrapped
                                       module's ``forward`` function.
                                       Parameters that don't receive gradients as
                                       part of this graph are preemptively marked
                                       as being ready to be reduced. Note that all
                                       ``forward`` outputs that are derived from
                                       module parameters must participate in
                                       calculating loss and later the gradient
                                       computation. If they don't, this wrapper will
                                       hang waiting for autograd to produce gradients
                                       for those parameters. Any outputs derived from
                                       module parameters that are otherwise unused can
                                       be detached from the autograd graph using
                                       ``torch.Tensor.detach``. (default: ``False``)
        check_reduction: when setting to ``True``, it enables DistributedDataParallel
                         to automatically check if the previous iteration's
                         backward reductions were successfully issued at the
                         beginning of every iteration's forward function.
                         You normally don't need this option enabled unless you
                         are observing weird behaviors such as different ranks
                         are getting different gradients, which should not
                         happen if DistributedDataParallel is correctly used.
                         (default: ``False``)

    Attributes:
        module (Module): the module to be parallelized

    Example::

        >>> torch.distributed.init_process_group(backend='nccl', world_size=4, init_method='...')
        >>> net = torch.nn.DistributedDataParallel(model, pg)
    """
    def __init__(self, module, device_ids=None,
                 output_device=None, dim=0, broadcast_buffers=True,
                 process_group=None,
                 bucket_cap_mb=25,
                 find_unused_parameters=False,
                 check_reduction=False):

        super(DistributedDataParallel, self).__init__()

        assert any((p.requires_grad for p in module.parameters())), (
            "DistributedDataParallel is not needed when a module "
            "doesn't have any parameter that requires a gradient."
        )

        self.is_multi_device_module = len({p.device for p in module.parameters()}) > 1
        distinct_device_types = {p.device.type for p in module.parameters()}
        assert len(distinct_device_types) == 1, (
            "DistributedDataParallel's input module must be on "
            "the same type of devices, but input module parameters locate in {}."
        ).format(distinct_device_types)
        self.device_type = list(distinct_device_types)[0]

        if self.device_type == "cpu" or self.is_multi_device_module:
            assert not device_ids and not output_device, (
                "DistributedDataParallel device_ids and output_device arguments "
                "only work with single-device GPU modules, but got "
                "device_ids {}, output_device {}, and module parameters {}."
            ).format(device_ids, output_device, {p.device for p in module.parameters()})

            self.device_ids = None
            self.output_device = None
        else:
            # Use all devices by default for single-device GPU modules
            if device_ids is None:
                device_ids = _get_all_device_indices()

            self.device_ids = list(map(lambda x: _get_device_index(x, True), device_ids))

            if output_device is None:
                output_device = device_ids[0]

            self.output_device = _get_device_index(output_device, True)

        if process_group is None:
            self.process_group = _get_default_group()
        else:
            self.process_group = process_group

        self.dim = dim
        self.module = module
        self.device = list(self.module.parameters())[0].device
        self.broadcast_buffers = broadcast_buffers
        self.find_unused_parameters = find_unused_parameters
        self.require_backward_grad_sync = True
        self.require_forward_param_sync = True
        self.ddp_join_enabled = False

        if check_reduction:
            # This argument is no longer used since the reducer
            # will ensure reduction completes even if some parameters
            # do not receive gradients.
            pass

        # used for intra-node param sync and inter-node sync as well
        self.broadcast_bucket_size = int(250 * 1024 * 1024)

        # reduction bucket size
        self.bucket_bytes_cap = int(bucket_cap_mb * 1024 * 1024)

        # Sync params and buffers
        self._sync_params_and_buffers(authoritative_rank=0)

        self._ddp_init_helper()

    def _sync_params_and_buffers(self, authoritative_rank=0):
        module_states = list(self.module.state_dict().values())
        if len(module_states) > 0:
            self._distributed_broadcast_coalesced(
                module_states,
                self.broadcast_bucket_size,
                authoritative_rank)

    def _ddp_init_helper(self):
        """
        Initialization helper function that does the following:

        (1) replicating the module from device[0] to the other devices
        (2) bucketing the parameters for reductions
        (3) resetting the bucketing states
        (4) registering the grad hooks
        (5) passing a handle of DDP to SyncBatchNorm Layer
        """

        def parameters(m, recurse=True):
            def model_parameters(m):
                ps = m._former_parameters.values() \
                    if hasattr(m, "_former_parameters") \
                    else m.parameters(recurse=False)
                for p in ps:
                    yield p

            for m in m.modules() if recurse else [m]:
                for p in model_parameters(m):
                    yield p

        if self.device_ids and len(self.device_ids) > 1:

            import warnings
            warnings.warn(
                "Single-Process Multi-GPU is not the recommended mode for "
                "DDP. In this mode, each DDP instance operates on multiple "
                "devices and creates multiple module replicas within one "
                "process. The overhead of scatter/gather and GIL contention "
                "in every forward pass can slow down training. "
                "Please consider using one DDP instance per device or per "
                "module replica by explicitly setting device_ids or "
                "CUDA_VISIBLE_DEVICES. "
            )

            # only create replicas for single-device CUDA modules
            #
            # TODO: we don't need to replicate params in here. they're always going to
            # be broadcasted using larger blocks in broadcast_coalesced, so it might be
            # better to not pollute the caches with these small blocks
            self._module_copies = replicate(self.module, self.device_ids, detach=True)
            self._module_copies[0] = self.module

            for module_copy in self._module_copies[1:]:
                for param, copy_param in zip(self.module.parameters(), parameters(module_copy)):
                    # Reducer requires param copies have the same strides across replicas.
                    # Fixes up copy_param strides in case replicate didn't match param strides.
                    if param.layout is torch.strided and param.stride() != copy_param.stride():
                        with torch.no_grad():
                            copy_param.set_(copy_param.clone()
                                                      .as_strided(param.size(), param.stride())
                                                      .copy_(copy_param))
                    copy_param.requires_grad = param.requires_grad

        else:
            self._module_copies = [self.module]

        self.modules_params = [list(parameters(m)) for m in self._module_copies]
        self.modules_buffers = [list(m.buffers()) for m in self._module_copies]

        # Build tuple of (module, parameter) for all parameters that require grads.
        modules_and_parameters = [
            [
                (module, parameter)
                for module in replica.modules()
                for parameter in filter(
                    lambda parameter: parameter.requires_grad,
                    parameters(module, recurse=False))
            ] for replica in self._module_copies]

        # Build list of parameters.
        parameters = [
            list(parameter for _, parameter in replica)
            for replica in modules_and_parameters]

        # Checks if a module will produce a sparse gradient.
        def produces_sparse_gradient(module):
            if isinstance(module, torch.nn.Embedding):
                return module.sparse
            if isinstance(module, torch.nn.EmbeddingBag):
                return module.sparse
            return False

        # Build list of booleans indicating whether or not to expect sparse
        # gradients for the corresponding parameters.
        expect_sparse_gradient = [
            list(produces_sparse_gradient(module) for module, _ in replica)
            for replica in modules_and_parameters]

        # The bucket size limit is specified in the constructor.
        # Additionally, we allow for a single small bucket for parameters
        # that are defined first, such that their gradients don't spill into
        # a much larger bucket, adding unnecessary latency after gradient
        # computation finishes. Experiments showed 1MB is a reasonable value.
        bucket_indices = dist._compute_bucket_assignment_by_size(
            parameters[0],
            [dist._DEFAULT_FIRST_BUCKET_BYTES, self.bucket_bytes_cap],
            expect_sparse_gradient[0])

        # Note: reverse list of buckets because we want to approximate the
        # order in which their gradients are produced, and assume they
        # are used in the forward pass in the order they are defined.
        self.reducer = dist.Reducer(
            parameters,
            list(reversed(bucket_indices)),
            self.process_group,
            expect_sparse_gradient,
            self.bucket_bytes_cap,
            self.find_unused_parameters)

        # passing a handle to torch.nn.SyncBatchNorm layer
        self._passing_sync_batchnorm_handle(self._module_copies)

    def __getstate__(self):
        self._check_default_group()
        attrs = copy.copy(self.__dict__)
        del attrs['process_group']
        del attrs['reducer']
        return attrs

    def __setstate__(self, state):
        # If serializable, then the process group should be the default one
        self.process_group = _get_default_group()
        super(DistributedDataParallel, self).__setstate__(state)
        self.__dict__.setdefault('require_forward_param_sync', True)
        self.__dict__.setdefault('require_backward_grad_sync', True)
        self._ddp_init_helper()

    def _check_default_group(self):
        pickle_not_supported = False
        try:
            if self.process_group != _get_default_group():
                pickle_not_supported = True
        except RuntimeError:
            pickle_not_supported = True

        if pickle_not_supported:
            raise RuntimeError("DDP Pickling/Unpickling are only supported "
                               "when using DDP with the default process "
                               "group. That is, when you have called "
                               "init_process_group and have not passed "
                               "process_group argument to DDP constructor")

    @contextmanager
    def no_sync(self):
        r"""
        A context manager to disable gradient synchronizations across DDP
        processes. Within this context, gradients will be accumulated on module
        variables, which will later be synchronized in the first
        forward-backward pass exiting the context.

        Example::

            >>> ddp = torch.nn.DistributedDataParallel(model, pg)
            >>> with ddp.no_sync():
            ...   for input in inputs:
            ...     ddp(input).backward()  # no synchronization, accumulate grads
            ... ddp(another_input).backward()  # synchronize grads
        """
        old_require_backward_grad_sync = self.require_backward_grad_sync
        self.require_backward_grad_sync = False
        try:
            yield
        finally:
            self.require_backward_grad_sync = old_require_backward_grad_sync

    def forward(self, *inputs, **kwargs):
        if self.ddp_join_enabled:
            ones = torch.ones(
                1, device=self.device
            )
            work = dist.all_reduce(ones, group=self.process_group, async_op=True)
            self.reducer._set_forward_pass_work_handle(
                work, ones, self.ddp_join_divide_by_initial_world_size
            )

        if self.require_forward_param_sync:
            self._sync_params()

        if self.ddp_join_enabled:
            # Notify joined ranks whether they should sync in backwards pass or not.
<<<<<<< HEAD
            self._check_global_requires_backward_grad_sync(call_from_joiner=False)
=======
            self._check_global_requires_backward_grad_sync(is_joined_rank=False)
>>>>>>> 686e281b

        if self.device_ids:
            inputs, kwargs = self.scatter(inputs, kwargs, self.device_ids)
            if len(self.device_ids) == 1:
                output = self.module(*inputs[0], **kwargs[0])
            else:
                outputs = self.parallel_apply(self._module_copies[:len(inputs)], inputs, kwargs)
                output = self.gather(outputs, self.output_device)
        else:
            output = self.module(*inputs, **kwargs)

        if torch.is_grad_enabled() and self.require_backward_grad_sync:
            self.require_forward_param_sync = True
            # We'll return the output object verbatim since it is a freeform
            # object. We need to find any tensors in this object, though,
            # because we need to figure out which parameters were used during
            # this forward pass, to ensure we short circuit reduction for any
            # unused parameters. Only if `find_unused_parameters` is set.
            if self.find_unused_parameters:
                self.reducer.prepare_for_backward(list(_find_tensors(output)))
            else:
                self.reducer.prepare_for_backward([])
        else:
            self.require_forward_param_sync = False

        return output

    def scatter(self, inputs, kwargs, device_ids):
        return scatter_kwargs(inputs, kwargs, device_ids, dim=self.dim)

    def parallel_apply(self, replicas, inputs, kwargs):
        return parallel_apply(replicas, inputs, kwargs, self.device_ids[:len(replicas)])

    def gather(self, outputs, output_device):
        return gather(outputs, output_device, dim=self.dim)

    def train(self, mode=True):
        super(DistributedDataParallel, self).train(mode)
        for module in self._module_copies[1:]:
            module.train(mode)
        return self

    # When running in join mode, schedules an allreduce to match the one in the
    # forward pass to determine the no. of currently active processes and whether
    # all processes have joined.
    def _schedule_shadow_all_reduce_for_fwd_pass(self):
        all_active_procs = torch.zeros(
            1, device=self.device
        )
        dist.all_reduce(all_active_procs, group=self.process_group)
        return all_active_procs.item()

    # When running in join mode, schedules an allreduce to notify joined ranks
    # of whether backwards pass synchronization will run this iteraton or not.
<<<<<<< HEAD
    def _check_global_requires_backward_grad_sync(self, call_from_joiner):
        if not call_from_joiner and self.require_backward_grad_sync:
=======
    def _check_global_requires_backward_grad_sync(self, is_joined_rank):
        if not is_joined_rank and self.require_backward_grad_sync:
>>>>>>> 686e281b
            requires_sync_tensor = torch.ones(1, device=self.device)
        else:
            requires_sync_tensor = torch.zeros(1, device=self.device)

        work = dist.all_reduce(
            requires_sync_tensor, group=self.process_group, async_op=True
        )
        return work, requires_sync_tensor

    # When running in join mode, checks and performs sync of module buffers if
    # the models have buffers that should be synchronized in the forward pass.
    def _check_and_sync_module_buffers(self):
        if self.will_sync_module_buffers():
            my_rank = dist.get_rank(self.process_group)
            authoritative_rank = self._find_common_rank(my_rank, False)
            self._distributed_broadcast_coalesced(
                self.modules_buffers[0], self.broadcast_bucket_size, authoritative_rank
            )

    # When running in join model, agrees upon a common rank and broadcast model
    # parameters to all other ranks.
    def _sync_final_model(self, is_last_joiner):
        # Agree upon the process that will be the authoritative model copy.
        # The current rank is a candidate for being the authoritative copy if
        # is_last_joiner=True. We break ties via picking the larger rank.
        my_rank = dist.get_rank(self.process_group)
        self._authoritative_rank = self._find_common_rank(my_rank, is_last_joiner)
        self._sync_params_and_buffers(authoritative_rank=self._authoritative_rank)

    # Schedule allreduce ops to match those scheduled in the reducer's backward
    # pass.
    def _match_all_reduce_for_bwd_pass(self):
        allreduce_work = []
        # Schedule allreduce in the same order as Reducer schedules them, i.e.
        # the order of the buckets. Retrieving the bucket order from the reducer
        # ensures that we keep the same order in join mode, such as when bucket
        # order is rebuilt dynamically.
        all_bucket_tensors = self.reducer.get_bucket_tensors()
        for bucket_tensors in all_bucket_tensors:
            # Joined processes contribute zero gradient. In the case that
            # divide_by_initial_world_size=True, we divide grads by the static
            # world size, if not, the dividing factor is reduced by the number
            # of joined processes.
            zero_tensors = [
                torch.zeros_like(t) for t in bucket_tensors
            ]
            work = self.process_group.allreduce(zero_tensors)
            allreduce_work.append(work)
        for work in allreduce_work:
            work.wait()

    # Allreduces the used parameter mapping across ranks.
    def _match_unused_params_allreduce(self):
        locally_used_param_maps = self.reducer._get_local_used_maps()
        self.process_group.allreduce(locally_used_param_maps)

    @contextmanager
    def join(self, divide_by_initial_world_size=True, enable=True):
        r"""
        A context manager to be used in conjunction with an instance of
        :class:`torch.nn.parallel.DistributedDataParallel` to be
        able to train with uneven inputs across participating processes.

        This context manager will keep track of already-joined DDP processes,
        and "shadow" the forward and backward passes by inserting collective
        communication operations to match with the ones created by non-joined
        DDP processes. This will ensure each collective call has a corresponding
        call by already-joined DDP processes, preventing hangs or errors that
        would otherwise happen when training with uneven inputs across
        processes.

        Once all DDP processes have joined, the context manager will broadcast
        the model corresponding to the last joined process to all processes to
        ensure the model is the same across all processes
        (which is guaranteed by DDP).

        To use this to enable training with uneven inputs across processes,
        simply wrap this context manager around your training loop. No further
        modifications to the model or data loading is required.

        .. warning::
            This module works only with the multi-process, single-device usage
            of :class:`torch.nn.parallel.DistributedDataParallel`,
            which means that a single process works on a single GPU.

        .. warning::
            This module currently does not support custom distributed collective
            operations in the forward pass, such as ``SyncBatchNorm`` or other
            custom defined collectives in the model's forward pass.

        Args:
            divide_by_initial_world_size (bool): If ``True``, will divide
                gradients by the initial ``world_size`` DDP training was launched
                with. If ``False``, will compute the effective world size
                (number of ranks that have not depleted their inputs yet) and
                divide gradients by that during allreduce. Set
                ``divide_by_initial_world_size=True`` to ensure every input
                sample including the uneven inputs have equal weight in terms of
                how much they contribute to the global gradient. This is
                achieved by always dividing the gradient by the initial
                ``world_size`` even when we encounter uneven inputs. If you set
                this to ``False``, we divide the gradient by the remaining
                number of nodes. This ensures parity with training on a smaller
                ``world_size`` although it also means the uneven inputs would
                contribute more towards the global gradient. Typically, you
                would want to set this to ``True`` for cases where the last few
                inputs of your training job are uneven. In extreme cases, where
                there is a large discrepancy in the number of inputs, setting
                this to ``False`` might provide better results.
            enable (bool): Whether to enable uneven input detection or not. Pass
                in ``enable=False`` to disable in cases where you know that
                inputs are even across participating processes. Default is
                ``True``.


        Example::

          >>>  import torch
          >>>  import torch.distributed as dist
          >>>  import os
          >>>  import torch.multiprocessing as mp
          >>>  import torch.nn as nn
          >>>  # On each spawned worker
          >>>  def worker(rank):
          >>>      dist.init_process_group("nccl", rank=rank, world_size=2)
          >>>      torch.cuda.set_device(rank)
          >>>      model = nn.Linear(1, 1, bias=False).to(rank)
          >>>      model = torch.nn.parallel.DistributedDataParallel(model, device_ids=[rank], output_device=rank)
          >>>      # Rank 1 gets one more input than rank 0.
          >>>      inputs = [torch.tensor([1]).float() for _ in range(10 + rank)]
          >>>      with model.join():
          >>>          for _ in range(5):
          >>>              for inp in inputs:
          >>>                  loss = model(inp).sum()
          >>>                  loss.backward()
          >>>  # Without the join() API, the below synchronization will hang
          >>>  # blocking for rank 1's allreduce to complete.
          >>>  torch.cuda.synchronize(device=rank)
        """
        try:
            if self.device_ids and len(self.device_ids) > 1:
                raise ValueError(
                    """DDP join() API does not support Single-Process Multi-GPU
                    mode training. The recommended approach for DDP training is
                    to spawn a single process that works on a single GPU."""
                )
            has_error = False
            self.ddp_join_enabled = enable
            self.ddp_join_divide_by_initial_world_size = divide_by_initial_world_size
            yield
        except Exception as e:
            # Set to skip any processing in the finally block.
            has_error = True
            raise e
        finally:
            # Skip any processing to let the exception immediately be raised if
            # there was one.
            if enable and not has_error:
                all_procs_joined = False
                is_last_joiner = True
                buckets_rebuilt = False
                # Schedules allreduce to match fwd pass allreduce in non-joined procs
                while not all_procs_joined:
                    num_active_procs = self._schedule_shadow_all_reduce_for_fwd_pass()
                    if num_active_procs == 0:
                        all_procs_joined = True
                    else:
                        # Some DDP process still needs to be joined.
                        if is_last_joiner:
                            is_last_joiner = False
                        # Schedule a corresponding broadcast if we are syncing module
                        # buffers in the forward pass.
                        self._check_and_sync_module_buffers()

                        (
                            work,
                            should_sync_backwards_tensor,
                        ) = self._check_global_requires_backward_grad_sync(
<<<<<<< HEAD
                            call_from_joiner=True
=======
                            is_joined_rank=True
>>>>>>> 686e281b
                        )
                        work.wait()
                        # If nonzero, then we should sync in the bwd pass.
                        should_sync_backwards = should_sync_backwards_tensor.item() != 0
<<<<<<< HEAD
=======
                        # Forward param sync is disabled in the next iteration
                        # if we are skipping grad sync this iteration. Hence, we
                        # set require_forward_param_sync appropriately here.
>>>>>>> 686e281b
                        self.require_forward_param_sync = should_sync_backwards
                        if not should_sync_backwards:
                            continue
                        # Schedules one allreduce per gradient bucket to match
                        # the backwards pass allreduce.
                        self._match_all_reduce_for_bwd_pass()
                        # Check if we need to allreduce locally unused params.
                        if self.find_unused_parameters:
                            self._match_unused_params_allreduce()
                        # If buckets not rebuilt, will push original bucket
                        # indices to simulate a rebuild.
                        if not buckets_rebuilt and not self.find_unused_parameters:
                            self.reducer._push_all_rebuilt_params()
                            buckets_rebuilt = self.reducer._rebuild_buckets()

                # All procs joined. Agree on authoritative rank and broadcast the model.
                self._sync_final_model(is_last_joiner)

    def _register_comm_hook(self, state: object, hook: callable):
        r"""
        Register a communication hook which is an enhancement that provides a
        flexible hook to users where they can specify how DDP aggregates gradients
        across multiple workers.

        This hook would be very useful for researchers to try out new ideas. For
        example, this hook can be used to implement several algorithms like GossipGrad
        and gradient compression which involve different communication strategies for
        parameter syncs while running Distributed DataParallel training.

        Arguments:
            state (object): state is passed to the hook and can be used to maintain
                            and update any state information that users would like to
                            maintain as part of the training process. Examples: error
                            feedback in gradient compression, peers to communicate with
                            next in GossipGrad etc.
            hook (callable): is defined as:
                             hook(state: object, bucket: dist._GradBucket) -> torch.futures.Future:

                             This function is called once the bucket is ready. The
                             hook can perform whatever processing is needed and return
                             a Future indicating completion of any async work (ex: allreduce).
                             If the hook doesn't perform any communication, it can also
                             just return a completed Future. The Future should hold the
                             new value of grad bucket's tensors. Once a bucket is ready,
                             c10d reducer would call this hook and use the tensors returned
                             by the Future and copy grads to individual parameters.

                             We also provide an API called ``get_future`` to retrieve a
                             Future associated with the completion of ``c10d.ProcessGroup.work``.

        .. warning ::
            Grad bucket's tensors will not be predivided by world_size. User is responsible
            to divide by the world_size in case of operations like allreduce.

        .. warning ::
            DDP communication hook can only be registered once and should be registered
            before calling backward.

        .. warning ::
            The Future object that hook returns should contain a result that has the same
            shape with the tensors inside grad bucket.

        .. warning ::
            DDP communication hook does not support single-process multiple-device mode.
            Gradbucket tensors should consist of only a single tensor.

        .. warning ::
            ``get_future`` API supports only NCCL backend and will return a ``torch._C.Future``
            which is an internal type and should be used with caution. It can still be used by
            ``_register_comm_hook`` API, but it is subject to some subtle differences compared
            to ``torch.futures.Future``.

        .. warning ::
            DDP communication hook is experimental and subject to change.

        Example::
            Below is an example of a noop hook that returns back the same tensors:

            >>> def noop(state: object, bucket: dist._GradBucket): -> torch.futures.Future
            >>>     fut = torch.futures.Future()
            >>>     fut.set_result(bucket.get_tensors())
            >>>     return fut

            >>> ddp._register_comm_hook(state = None, hook = noop)

        Example::
            Below is an example of a Parallel SGD algorithm where gradients are encoded before
            allreduce, and then decoded after allreduce.

            >>> def encode_and_decode(state: object, bucket: dist._GradBucket): -> torch.futures.Future
            >>>     tensors = [t / process_group.world_size for t in bucket.get_tensors()]
            >>>     encoded_tensors = encode(tensors) # encode gradients
            >>>     fut = process_group.allreduce(encoded_tensors).get_future()
            >>>     # Define the then callback to decode.
            >>>     def decode(fut):
            >>>         decoded_tensors = decode(fut.value()) # decode gradients
            >>>         return decoded_tensors
            >>>     return fut.then(decode)

            >>> ddp._register_comm_hook(state = None, hook = encode_and_decode)

        """
        self._check_comm_hook(hook)
        dist._register_comm_hook(self.reducer, state, hook)

    def _distributed_broadcast_coalesced(
        self, tensors, buffer_size, authoritative_rank=0
    ):
        dist._broadcast_coalesced(
            self.process_group, tensors, buffer_size, authoritative_rank
        )

    def will_sync_module_buffers(self):
        return (
            self.require_forward_param_sync
            and self.broadcast_buffers
            and len(self.modules_buffers[0]) > 0
        )

    def _find_common_rank(self, input_rank, rank_cond):
        # -1 indicates that this rank is not under consideration to be the
        # common_rank
        rank_to_use = torch.tensor(
            [input_rank if rank_cond else -1],
            device=self.device,
        )
        dist.all_reduce(rank_to_use, op=ReduceOp.MAX, group=self.process_group)
        if rank_to_use.item() == -1:
            raise ValueError(
                "BUG! Expected rank_cond to be true for at least one process."
            )
        return rank_to_use.item()

    def _sync_params(self):
        with torch.no_grad():
            # only do intra-node parameters sync for replicated single-device
            # CUDA modules
            if self.device_ids and len(self.device_ids) > 1:
                # intra-node parameter sync
                result = comm.broadcast_coalesced(
                    self.modules_params[0],
                    self.device_ids,
                    self.broadcast_bucket_size)
                for tensors, module_params in zip(result[1:],
                                                  self.modules_params[1:]):
                    for tensor, param in zip(tensors, module_params):
                        # Formerly, this spot used param.set_(tensor) to steal tensor's
                        # data without a deep copy.  Unfortunately, that wiped out the
                        # allreduce hook attached to param's AccumulateGrad function,
                        # likely causing https://github.com/pytorch/pytorch/issues/37079.
                        # TODO:  If set_ becomes safe to use here, use set_.
                        # Otherwise, find another way to steal tensor's data.
                        param.copy_(tensor)
                        # Assume we have just run the optimizer and zeroed the
                        # grads of the parameters on the root model. We need
                        # to zero the grads on all model replicas as well.
                        # This snippet is copied from torch.optim.Optimizer.
                        if param.grad is not None:
                            if param.grad.grad_fn is not None:
                                param.grad.detach_()
                            else:
                                param.grad.requires_grad_(False)
                            param.grad.zero_()

            # module buffer sync
            if self.will_sync_module_buffers():
                # Synchronize buffers across processes.
                # If we are running DDP with the join manager, we have to agree
                # upon a rank to sync module buffers from, since rank 0 may
                # already have been joined and have stale module buffers.
                if self.ddp_join_enabled:
                    authoritative_rank = self._find_common_rank(dist.get_rank(), True)
                else:
                    # The process with rank 0 is considered the authoritative copy.
                    authoritative_rank = 0
                self._distributed_broadcast_coalesced(
                    self.modules_buffers[0],
                    self.broadcast_bucket_size,
                    authoritative_rank,
                )
                # only do intra-node buffer sync for replicated single-device
                # CUDA modules
                if self.device_ids and len(self.device_ids) > 1:
                    # intra-node buffer sync
                    result = comm.broadcast_coalesced(
                        self.modules_buffers[0],
                        self.device_ids,
                        self.broadcast_bucket_size)
                    for tensors, module_buffers in zip(result[1:],
                                                       self.modules_buffers[1:]):
                        for tensor, buffer in zip(tensors, module_buffers):
                            buffer.set_(tensor)

    def _passing_sync_batchnorm_handle(self, module_copies):
        for dev_idx, module in enumerate(module_copies):
            for layer in module.modules():
                if isinstance(layer, torch.nn.modules.SyncBatchNorm):
                    assert self.device_type != 'cpu', "SyncBatchNorm layers only work with GPU modules"
                    layer._specify_ddp_gpu_num(
                        len(self.device_ids) if self.device_ids else 1)

    def _check_comm_hook(self, hook):
        if not callable(hook):
            raise TypeError("Communication hook must be callable.")

        sig = inspect.signature(hook)
        if (
            sig.parameters["bucket"].annotation != inspect._empty
            and sig.parameters["bucket"].annotation != dist._GradBucket
        ):
            raise ValueError(
                "Communication hook: bucket annotation should be dist._GradBucket."
            )

        if sig.return_annotation != inspect._empty and (
            sig.return_annotation != torch.futures.Future
            and sig.return_annotation != torch._C.Future
        ):
            raise ValueError(
                "Communication hook: return annotation should be torch.futures.Future or torch._C.Future."
            )<|MERGE_RESOLUTION|>--- conflicted
+++ resolved
@@ -588,11 +588,7 @@
 
         if self.ddp_join_enabled:
             # Notify joined ranks whether they should sync in backwards pass or not.
-<<<<<<< HEAD
-            self._check_global_requires_backward_grad_sync(call_from_joiner=False)
-=======
             self._check_global_requires_backward_grad_sync(is_joined_rank=False)
->>>>>>> 686e281b
 
         if self.device_ids:
             inputs, kwargs = self.scatter(inputs, kwargs, self.device_ids)
@@ -647,13 +643,8 @@
 
     # When running in join mode, schedules an allreduce to notify joined ranks
     # of whether backwards pass synchronization will run this iteraton or not.
-<<<<<<< HEAD
-    def _check_global_requires_backward_grad_sync(self, call_from_joiner):
-        if not call_from_joiner and self.require_backward_grad_sync:
-=======
     def _check_global_requires_backward_grad_sync(self, is_joined_rank):
         if not is_joined_rank and self.require_backward_grad_sync:
->>>>>>> 686e281b
             requires_sync_tensor = torch.ones(1, device=self.device)
         else:
             requires_sync_tensor = torch.zeros(1, device=self.device)
@@ -832,21 +823,14 @@
                             work,
                             should_sync_backwards_tensor,
                         ) = self._check_global_requires_backward_grad_sync(
-<<<<<<< HEAD
-                            call_from_joiner=True
-=======
                             is_joined_rank=True
->>>>>>> 686e281b
                         )
                         work.wait()
                         # If nonzero, then we should sync in the bwd pass.
                         should_sync_backwards = should_sync_backwards_tensor.item() != 0
-<<<<<<< HEAD
-=======
                         # Forward param sync is disabled in the next iteration
                         # if we are skipping grad sync this iteration. Hence, we
                         # set require_forward_param_sync appropriately here.
->>>>>>> 686e281b
                         self.require_forward_param_sync = should_sync_backwards
                         if not should_sync_backwards:
                             continue
