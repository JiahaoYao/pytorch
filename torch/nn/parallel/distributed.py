from contextlib import contextmanager
import copy
import itertools
import os
import inspect

import torch

from . import comm
import torch.distributed as dist

if dist.is_available():
    from torch.distributed.distributed_c10d import _get_default_group
    from torch.distributed.distributed_c10d import ReduceOp
from ..modules import Module
from .replicate import replicate
from .scatter_gather import scatter_kwargs, gather
from .parallel_apply import parallel_apply
from torch._utils import _get_device_index, _get_all_device_indices


def _find_tensors(obj):
    r"""
    Recursively find all tensors contained in the specified object.
    """
    if isinstance(obj, torch.Tensor):
        return [obj]
    if isinstance(obj, (list, tuple)):
        return itertools.chain(*map(_find_tensors, obj))
    if isinstance(obj, dict):
        return itertools.chain(*map(_find_tensors, obj.values()))
    return []

def _dump_DDP_relevant_env_vars():
    relevant_env_vars = [
        "RANK",
        "LOCAL_RANK",
        "WORLD_SIZE",
        "MASTER_PORT",
        "MASTER_ADDR",
        "CUDA_VISIBLE_DEVICES",
        "GLOO_SOCKET_IFNAME",
        "GLOO_DEVICE_TRANSPORT",
        "NCCL_SOCKET_IFNAME",
        "NCCL_BLOCKING_WAIT",
        "NCCL_DEBUG",
        "NCCL_DEBUG_SUBSYS",
        "NCCL_IB_DISABLE",
        # More NCCL env vars:
        "NCCL_P2P_DISABLE",
        "NCCL_P2P_LEVEL",
        "NCCL_SHM_DISABLE",
        "NCCL_SOCKET_NTHREADS",
        "NCCL_NSOCKS_PERTHREAD",
        "NCCL_BUFFSIZE",
        "NCCL_NTHREADS",
        "NCCL_RINGS",
        "NCCL_MAX_NCHANNELS",
        "NCCL_MIN_NCHANNELS",
        "NCCL_CHECKS_DISABLE",
        "NCCL_CHECK_POINTERS",
        "NCCL_LAUNCH_MODE",
        "NCCL_IB_HCA",
        "NCCL_IB_TIMEOUT",
        "NCCL_IB_RETRY_CNT",
        "NCCL_IB_GID_INDEX",
        "NCCL_IB_SL",
        "NCCL_IB_TC",
        "NCCL_IB_AR_THRESHOLD",
        "NCCL_IB_CUDA_SUPPORT",
        "NCCL_NET_GDR_LEVEL",
        "NCCL_NET_GDR_READ",
        "NCCL_SINGLE_RING_THRESHOLD",
        "NCCL_LL_THRESHOLD",
        "NCCL_TREE_THRESHOLD",
        "NCCL_ALGO",
        "NCCL_PROTO",
        "NCCL_IGNORE_CPU_AFFINITY",
        "NCCL_DEBUG_FILE",
        "NCCL_COLLNET_ENABLE",
        "NCCL_TOPO_FILE",
        "NCCL_TOPO_DUMP_FILE",
    ]
    formatted_output = ""
    for var in relevant_env_vars:
        value = os.environ[var] if var in os.environ else "N/A"
        formatted_output += "env:%s=%s\n" % (var, value)
    print(formatted_output)


class DistributedDataParallel(Module):
    r"""Implements distributed data parallelism that is based on
    ``torch.distributed`` package at the module level.

    This container parallelizes the application of the given module by
    splitting the input across the specified devices by chunking in the batch
    dimension. The module is replicated on each machine and each device, and
    each such replica handles a portion of the input. During the backwards
    pass, gradients from each node are averaged.

    The batch size should be larger than the number of GPUs used locally.

    See also: :ref:`distributed-basics` and :ref:`cuda-nn-ddp-instead`.
    The same constraints on input as in :class:`torch.nn.DataParallel` apply.

    Creation of this class requires that ``torch.distributed`` to be already
    initialized, by calling :func:`torch.distributed.init_process_group`.

    ``DistributedDataParallel`` is proven to be significantly faster than
    :class:`torch.nn.DataParallel` for single-node multi-GPU data
    parallel training.

    Here is how to use it: on each host with N GPUs, you should spawn up N
    processes, while ensuring that each process individually works on a single GPU
    from 0 to N-1. Therefore, it is your job to ensure that your training script
    operates on a single given GPU by calling:

        >>> torch.cuda.set_device(i)

    where i is from 0 to N-1. In each process, you should refer the following
    to construct this module:

        >>> torch.distributed.init_process_group(backend='nccl', world_size=4, init_method='...')
        >>> model = DistributedDataParallel(model, device_ids=[i], output_device=i)

    In order to spawn up multiple processes per node, you can use either
    ``torch.distributed.launch`` or ``torch.multiprocessing.spawn``

    .. note ::
        Please refer to `PyTorch Distributed Overview <https://pytorch.org/tutorials/beginner/dist_overview.html>`__
        for a brief introduction to all features related to distributed training.

    .. note:: ``nccl`` backend is currently the fastest and
        highly recommended backend to be used with Multi-Process Single-GPU
        distributed training and this applies to both single-node and multi-node
        distributed training

    .. note:: This module also supports mixed-precision distributed training.
        This means that your model can have different types of parameters such
        as mixed types of fp16 and fp32, the gradient reduction on these
        mixed types of parameters will just work fine.
        Also note that ``nccl`` backend is currently the fastest and highly
        recommended backend for fp16/fp32 mixed-precision training.

    .. note:: If you use ``torch.save`` on one process to checkpoint the module,
        and ``torch.load`` on some other processes to recover it, make sure that
        ``map_location`` is configured properly for every process. Without
        ``map_location``, ``torch.load`` would recover the module to devices
        where the module was saved from.

    .. note:: When a model is trained on ``M`` nodes with ``batch=N``, the
        gradient will be ``M`` times smaller when compared to the same model
        trained on a single node with ``batch=M*N`` (because the gradients
        between different nodes are averaged). You should take this into
        consideration when you want to obtain a mathematically equivalent
        training process compared to the non-DistributedDataParallel
        counterpart.

    .. warning::
        This module works only with the ``gloo`` and ``nccl`` backends.

    .. warning::
        Constructor, forward method, and differentiation of the output (or a
        function of the output of this module) is a distributed synchronization
        point. Take that into account in case different processes might be
        executing different code.

    .. warning::
        This module assumes all parameters are registered in the model by the
        time it is created. No parameters should be added nor removed later.
        Same applies to buffers.

    .. warning::
        This module assumes all parameters are registered in the model of each
        distributed processes are in the same order. The module itself will
        conduct gradient all-reduction following the reverse order of the
        registered parameters of the model. In other words, it is users'
        responsibility to ensure that each distributed process has the exact
        same model and thus the exact same parameter registration order.

    .. warning::
        This module allows parameters with non-rowmajor-contiguous strides.
        For example, your model may contain some parameters whose
        :class:`torch.memory_format` is ``torch.contiguous_format``
        and others whose format is ``torch.channels_last``.  However,
        corresponding parameters in different processes must have the
        same strides.

    .. warning::
        This module doesn't work with :func:`torch.autograd.grad` (i.e. it will
        only work if gradients are to be accumulated in ``.grad`` attributes of
        parameters).

    .. warning::

        If you plan on using this module with a ``nccl`` backend or a ``gloo``
        backend (that uses Infiniband), together with a DataLoader that uses
        multiple workers, please change the multiprocessing start method to
        ``forkserver`` (Python 3 only) or ``spawn``. Unfortunately
        Gloo (that uses Infiniband) and NCCL2 are not fork safe, and you will
        likely experience deadlocks if you don't change this setting.

    .. warning::
        Forward and backward hooks defined on :attr:`module` and its submodules
        won't be invoked anymore, unless the hooks are initialized in the
        :meth:`forward` method.

    .. warning::
        You should never try to change your model's parameters after wrapping
        up your model with DistributedDataParallel. In other words, when
        wrapping up your model with DistributedDataParallel, the constructor of
        DistributedDataParallel will register the additional gradient
        reduction functions on all the parameters of the model itself at the
        time of construction. If you change the model's parameters after
        the DistributedDataParallel construction, this is not supported and
        unexpected behaviors can happen, since some parameters' gradient
        reduction functions might not get called.

    .. note::
        Parameters are never broadcast between processes. The module performs
        an all-reduce step on gradients and assumes that they will be modified
        by the optimizer in all processes in the same way. Buffers
        (e.g. BatchNorm stats) are broadcast from the module in process of rank
        0, to all other replicas in the system in every iteration.

    .. note::
        If you are using DistributedDataParallel in conjunction with the
        :ref:`distributed-rpc-framework`, you should always use
        :meth:`torch.distributed.autograd.backward` to compute gradients and
        :class:`torch.distributed.optim.DistributedOptimizer` for optimizing
        parameters.

    Example::
        >>> import torch.distributed.autograd as dist_autograd
        >>> from torch.nn.parallel import DistributedDataParallel as DDP
        >>> from torch import optim
        >>> from torch.distributed.optim import DistributedOptimizer
        >>> from torch.distributed.rpc import RRef
        >>>
        >>> t1 = torch.rand((3, 3), requires_grad=True)
        >>> t2 = torch.rand((3, 3), requires_grad=True)
        >>> rref = rpc.remote("worker1", torch.add, args=(t1, t2))
        >>> ddp_model = DDP(my_model)
        >>>
        >>> # Setup optimizer
        >>> optimizer_params = [rref]
        >>> for param in ddp_model.parameters():
        >>>     optimizer_params.append(RRef(param))
        >>>
        >>> dist_optim = DistributedOptimizer(
        >>>     optim.SGD,
        >>>     optimizer_params,
        >>>     lr=0.05,
        >>> )
        >>>
        >>> with dist_autograd.context() as context_id:
        >>>     pred = ddp_model(rref.to_here())
        >>>     loss = loss_func(pred, loss)
        >>>     dist_autograd.backward(context_id, loss)
        >>>     dist_optim.step()

    .. warning::
        Using DistributedDataParallel in conjuction with the
        :ref:`distributed-rpc-framework` is experimental and subject to change.

    Args:
        module (Module): module to be parallelized
        device_ids (list of int or torch.device): CUDA devices. This should
                   only be provided when the input module resides on a single
                   CUDA device. For single-device modules, the ``i``th
                   :attr:`module` replica is placed on ``device_ids[i]``. For
                   multi-device modules and CPU modules, device_ids must be None
                   or an empty list, and input data for the forward pass must be
                   placed on the correct device. (default: all devices for
                   single-device modules)
        output_device (int or torch.device): device location of output for
                      single-device CUDA modules. For multi-device modules and
                      CPU modules, it must be None, and the module itself
                      dictates the output location. (default: device_ids[0] for
                      single-device modules)
        broadcast_buffers (bool): flag that enables syncing (broadcasting) buffers of
                          the module at beginning of the forward function.
                          (default: ``True``)
        process_group: the process group to be used for distributed data
                       all-reduction. If ``None``, the default process group, which
                       is created by ```torch.distributed.init_process_group```,
                       will be used. (default: ``None``)
        bucket_cap_mb: DistributedDataParallel will bucket parameters into
                       multiple buckets so that gradient reduction of each
                       bucket can potentially overlap with backward computation.
                       :attr:`bucket_cap_mb` controls the bucket size in MegaBytes (MB)
                       (default: 25)
        find_unused_parameters (bool): Traverse the autograd graph of all tensors
                                       contained in the return value of the wrapped
                                       module's ``forward`` function.
                                       Parameters that don't receive gradients as
                                       part of this graph are preemptively marked
                                       as being ready to be reduced. Note that all
                                       ``forward`` outputs that are derived from
                                       module parameters must participate in
                                       calculating loss and later the gradient
                                       computation. If they don't, this wrapper will
                                       hang waiting for autograd to produce gradients
                                       for those parameters. Any outputs derived from
                                       module parameters that are otherwise unused can
                                       be detached from the autograd graph using
                                       ``torch.Tensor.detach``. (default: ``False``)
        check_reduction: when setting to ``True``, it enables DistributedDataParallel
                         to automatically check if the previous iteration's
                         backward reductions were successfully issued at the
                         beginning of every iteration's forward function.
                         You normally don't need this option enabled unless you
                         are observing weird behaviors such as different ranks
                         are getting different gradients, which should not
                         happen if DistributedDataParallel is correctly used.
                         (default: ``False``)

    Attributes:
        module (Module): the module to be parallelized

    Example::

        >>> torch.distributed.init_process_group(backend='nccl', world_size=4, init_method='...')
        >>> net = torch.nn.DistributedDataParallel(model, pg)
    """
    def __init__(self, module, device_ids=None,
                 output_device=None, dim=0, broadcast_buffers=True,
                 process_group=None,
                 bucket_cap_mb=25,
                 find_unused_parameters=False,
                 check_reduction=False):

        super(DistributedDataParallel, self).__init__()

        assert any((p.requires_grad for p in module.parameters())), (
            "DistributedDataParallel is not needed when a module "
            "doesn't have any parameter that requires a gradient."
        )

        self.is_multi_device_module = len({p.device for p in module.parameters()}) > 1
        distinct_device_types = {p.device.type for p in module.parameters()}
        assert len(distinct_device_types) == 1, (
            "DistributedDataParallel's input module must be on "
            "the same type of devices, but input module parameters locate in {}."
        ).format(distinct_device_types)
        self.device_type = list(distinct_device_types)[0]

        if self.device_type == "cpu" or self.is_multi_device_module:
            assert not device_ids and not output_device, (
                "DistributedDataParallel device_ids and output_device arguments "
                "only work with single-device GPU modules, but got "
                "device_ids {}, output_device {}, and module parameters {}."
            ).format(device_ids, output_device, {p.device for p in module.parameters()})

            self.device_ids = None
            self.output_device = None
        else:
            # Use all devices by default for single-device GPU modules
            if device_ids is None:
                device_ids = _get_all_device_indices()

            self.device_ids = list(map(lambda x: _get_device_index(x, True), device_ids))

            if output_device is None:
                output_device = device_ids[0]

            self.output_device = _get_device_index(output_device, True)

        if process_group is None:
            self.process_group = _get_default_group()
        else:
            self.process_group = process_group

        self.dim = dim
        self.module = module
        self.device = list(self.module.parameters())[0].device
        self.broadcast_buffers = broadcast_buffers
        self.find_unused_parameters = find_unused_parameters
        self.require_backward_grad_sync = True
        self.require_forward_param_sync = True
        self.ddp_join_enabled = False

        if check_reduction:
            # This argument is no longer used since the reducer
            # will ensure reduction completes even if some parameters
            # do not receive gradients.
            pass

        # used for intra-node param sync and inter-node sync as well
        self.broadcast_bucket_size = int(250 * 1024 * 1024)

        # reduction bucket size
        self.bucket_bytes_cap = int(bucket_cap_mb * 1024 * 1024)

        # Sync params and buffers
        self._sync_params_and_buffers(authoritative_rank=0)

        self._ddp_init_helper()

    def _sync_params_and_buffers(self, authoritative_rank=0):
        module_states = list(self.module.state_dict().values())
        if len(module_states) > 0:
            self._distributed_broadcast_coalesced(
                module_states,
                self.broadcast_bucket_size,
                authoritative_rank)

    def _ddp_init_helper(self):
        """
        Initialization helper function that does the following:

        (1) replicating the module from device[0] to the other devices
        (2) bucketing the parameters for reductions
        (3) resetting the bucketing states
        (4) registering the grad hooks
        (5) passing a handle of DDP to SyncBatchNorm Layer
        """

        def parameters(m, recurse=True):
            def model_parameters(m):
                ps = m._former_parameters.values() \
                    if hasattr(m, "_former_parameters") \
                    else m.parameters(recurse=False)
                for p in ps:
                    yield p

            for m in m.modules() if recurse else [m]:
                for p in model_parameters(m):
                    yield p

        if self.device_ids and len(self.device_ids) > 1:

            import warnings
            warnings.warn(
                "Single-Process Multi-GPU is not the recommended mode for "
                "DDP. In this mode, each DDP instance operates on multiple "
                "devices and creates multiple module replicas within one "
                "process. The overhead of scatter/gather and GIL contention "
                "in every forward pass can slow down training. "
                "Please consider using one DDP instance per device or per "
                "module replica by explicitly setting device_ids or "
                "CUDA_VISIBLE_DEVICES. "
            )

            # only create replicas for single-device CUDA modules
            #
            # TODO: we don't need to replicate params in here. they're always going to
            # be broadcasted using larger blocks in broadcast_coalesced, so it might be
            # better to not pollute the caches with these small blocks
            self._module_copies = replicate(self.module, self.device_ids, detach=True)
            self._module_copies[0] = self.module

            for module_copy in self._module_copies[1:]:
                for param, copy_param in zip(self.module.parameters(), parameters(module_copy)):
                    # Reducer requires param copies have the same strides across replicas.
                    # Fixes up copy_param strides in case replicate didn't match param strides.
                    if param.layout is torch.strided and param.stride() != copy_param.stride():
                        with torch.no_grad():
                            copy_param.set_(copy_param.clone()
                                                      .as_strided(param.size(), param.stride())
                                                      .copy_(copy_param))
                    copy_param.requires_grad = param.requires_grad

        else:
            self._module_copies = [self.module]

        self.modules_params = [list(parameters(m)) for m in self._module_copies]
        self.modules_buffers = [list(m.buffers()) for m in self._module_copies]

        # Build tuple of (module, parameter) for all parameters that require grads.
        modules_and_parameters = [
            [
                (module, parameter)
                for module in replica.modules()
                for parameter in filter(
                    lambda parameter: parameter.requires_grad,
                    parameters(module, recurse=False))
            ] for replica in self._module_copies]

        # Build list of parameters.
        parameters = [
            list(parameter for _, parameter in replica)
            for replica in modules_and_parameters]

        # Checks if a module will produce a sparse gradient.
        def produces_sparse_gradient(module):
            if isinstance(module, torch.nn.Embedding):
                return module.sparse
            if isinstance(module, torch.nn.EmbeddingBag):
                return module.sparse
            return False

        # Build list of booleans indicating whether or not to expect sparse
        # gradients for the corresponding parameters.
        expect_sparse_gradient = [
            list(produces_sparse_gradient(module) for module, _ in replica)
            for replica in modules_and_parameters]

        # The bucket size limit is specified in the constructor.
        # Additionally, we allow for a single small bucket for parameters
        # that are defined first, such that their gradients don't spill into
        # a much larger bucket, adding unnecessary latency after gradient
        # computation finishes. Experiments showed 1MB is a reasonable value.
        bucket_indices = dist._compute_bucket_assignment_by_size(
            parameters[0],
            [dist._DEFAULT_FIRST_BUCKET_BYTES, self.bucket_bytes_cap],
            expect_sparse_gradient[0])

        # Note: reverse list of buckets because we want to approximate the
        # order in which their gradients are produced, and assume they
        # are used in the forward pass in the order they are defined.
        self.reducer = dist.Reducer(
            parameters,
            list(reversed(bucket_indices)),
            self.process_group,
            expect_sparse_gradient,
            self.bucket_bytes_cap,
            self.find_unused_parameters)

        # passing a handle to torch.nn.SyncBatchNorm layer
        self._passing_sync_batchnorm_handle(self._module_copies)

    def __getstate__(self):
        self._check_default_group()
        attrs = copy.copy(self.__dict__)
        del attrs['process_group']
        del attrs['reducer']
        return attrs

    def __setstate__(self, state):
        # If serializable, then the process group should be the default one
        self.process_group = _get_default_group()
        super(DistributedDataParallel, self).__setstate__(state)
        self.__dict__.setdefault('require_forward_param_sync', True)
        self.__dict__.setdefault('require_backward_grad_sync', True)
        self._ddp_init_helper()

    def _check_default_group(self):
        pickle_not_supported = False
        try:
            if self.process_group != _get_default_group():
                pickle_not_supported = True
        except RuntimeError:
            pickle_not_supported = True

        if pickle_not_supported:
            raise RuntimeError("DDP Pickling/Unpickling are only supported "
                               "when using DDP with the default process "
                               "group. That is, when you have called "
                               "init_process_group and have not passed "
                               "process_group argument to DDP constructor")

    @contextmanager
    def no_sync(self):
        r"""
        A context manager to disable gradient synchronizations across DDP
        processes. Within this context, gradients will be accumulated on module
        variables, which will later be synchronized in the first
        forward-backward pass exiting the context.

        Example::

            >>> ddp = torch.nn.DistributedDataParallel(model, pg)
            >>> with ddp.no_sync():
            ...   for input in inputs:
            ...     ddp(input).backward()  # no synchronization, accumulate grads
            ... ddp(another_input).backward()  # synchronize grads
        """
        old_require_backward_grad_sync = self.require_backward_grad_sync
        self.require_backward_grad_sync = False
        try:
            yield
        finally:
            self.require_backward_grad_sync = old_require_backward_grad_sync

    def forward(self, *inputs, **kwargs):
        if self.ddp_join_enabled:
            ones = torch.ones(
                1, device=self.device
            )
            work = dist.all_reduce(ones, group=self.process_group, async_op=True)
            self.reducer._set_forward_pass_work_handle(
                work, ones, self.ddp_join_divide_by_initial_world_size
            )

        if self.require_forward_param_sync:
            self._sync_params()

        if self.device_ids:
            inputs, kwargs = self.scatter(inputs, kwargs, self.device_ids)
            if len(self.device_ids) == 1:
                output = self.module(*inputs[0], **kwargs[0])
            else:
                outputs = self.parallel_apply(self._module_copies[:len(inputs)], inputs, kwargs)
                output = self.gather(outputs, self.output_device)
        else:
            output = self.module(*inputs, **kwargs)

        if torch.is_grad_enabled() and self.require_backward_grad_sync:
            self.require_forward_param_sync = True
            # We'll return the output object verbatim since it is a freeform
            # object. We need to find any tensors in this object, though,
            # because we need to figure out which parameters were used during
            # this forward pass, to ensure we short circuit reduction for any
            # unused parameters. Only if `find_unused_parameters` is set.
            if self.find_unused_parameters:
                self.reducer.prepare_for_backward(list(_find_tensors(output)))
            else:
                self.reducer.prepare_for_backward([])
        else:
            self.require_forward_param_sync = False

        return output

    def scatter(self, inputs, kwargs, device_ids):
        return scatter_kwargs(inputs, kwargs, device_ids, dim=self.dim)

    def parallel_apply(self, replicas, inputs, kwargs):
        return parallel_apply(replicas, inputs, kwargs, self.device_ids[:len(replicas)])

    def gather(self, outputs, output_device):
        return gather(outputs, output_device, dim=self.dim)

    def train(self, mode=True):
        super(DistributedDataParallel, self).train(mode)
        for module in self._module_copies[1:]:
            module.train(mode)
        return self

    # When running in join mode, schedules an allreduce to match the one in the
    # forward pass to determine the no. of currently active processes and whether
    # all processes have joined.
    def _schedule_shadow_all_reduce_for_fwd_pass(self):
        all_active_procs = torch.zeros(
            1, device=self.device
        )
        dist.all_reduce(all_active_procs, group=self.process_group)
        return all_active_procs.item()

    # When running in join mode, checks and performs sync of module buffers if
    # the models have buffers that should be synchronized in the forward pass.
    def _check_and_sync_module_buffers(self):
        if self.will_sync_module_buffers():
            my_rank = dist.get_rank(self.process_group)
            authoritative_rank = self._find_common_rank(my_rank, False)
            self._distributed_broadcast_coalesced(
                self.modules_buffers[0], self.broadcast_bucket_size, authoritative_rank
            )

    # When running in join model, agrees upon a common rank and broadcast model
    # parameters to all other ranks.
    def _sync_final_model(self, is_last_joiner):
        # Agree upon the process that will be the authoritative model copy.
        # The current rank is a candidate for being the authoritative copy if
        # is_last_joiner=True. We break ties via picking the larger rank.
        my_rank = dist.get_rank(self.process_group)
        self._authoritative_rank = self._find_common_rank(my_rank, is_last_joiner)
        self._sync_params_and_buffers(authoritative_rank=self._authoritative_rank)

    # Schedule allreduce ops to match those scheduled in the reducer's backward
    # pass.
    def _match_all_reduce_for_bwd_pass(self):
        allreduce_work = []
        # Schedule allreduce in the same order as Reducer schedules them, i.e.
        # the order of the buckets. Retrieving the bucket order from the reducer
        # ensures that we keep the same order in join mode, such as when bucket
        # order is rebuilt dynamically.
        all_bucket_tensors = self.reducer.get_bucket_tensors()
        for bucket_tensors in all_bucket_tensors:
            # Joined processes contribute zero gradient. In the case that
            # divide_by_initial_world_size=True, we divide grads by the static
            # world size, if not, the dividing factor is reduced by the number
            # of joined processes.
            zero_tensors = [
                torch.zeros_like(t) for t in bucket_tensors
            ]
            work = self.process_group.allreduce(zero_tensors)
            allreduce_work.append(work)
        for work in allreduce_work:
            work.wait()

    # Allreduces the used parameter mapping across ranks.
    def _match_unused_params_allreduce(self):
        locally_used_param_maps = self.reducer._get_local_used_maps()
        self.process_group.allreduce(locally_used_param_maps)

    @contextmanager
    def join(self, divide_by_initial_world_size=True, enable=True):
        r"""
        A context manager to be used in conjunction with an instance of
        :class:`torch.nn.parallel.distributed.DistributedDataParallel` to be
        able to train with uneven inputs across participating processes.

        This context manager will keep track of already-joined DDP processes,
        and "shadow" the forward and backward passes by inserting collective
        communication operations to match with the ones created by non-joined
        DDP processes. This will ensure each collective call has a corresponding
        call by already-joined DDP processes, preventing hangs or errors that
        would otherwise happen when training with uneven inputs across
        processes.

        Once all DDP processes have joined, the context manager will broadcast
        the model corresponding to the last joined process to all processes to
        ensure the model is the same across all processes
        (which is guaranteed by DDP).

        To use this to enable training with uneven inputs across processes,
        simply wrap this context manager around your training loop. No further
        modifications to the model or data loading is required.

        .. warning::
            This module works only with the multi-process, single-device usage
            of :class:`torch.nn.parallel.distributed.DistributedDataParallel`,
            which means that a single process works on a single GPU.

        ..warning::
            This module currently does not support custom distributed collective
            operations in the forward pass, such as ``SyncBatchNorm`` or other
            custom defined collectives in the model's forward pass.

        Args:
            divide_by_initial_world_size (bool): If ``True``, will divide
                gradients by the initial ``world_size`` DDP training was launched
                with. If ``False``, will compute the effective world size
                (number of ranks that have not depleted their inputs yet) and
                divide gradients by that during allreduce. Set
                ``divide_by_initial_world_size=True`` to ensure every input
                sample including the uneven inputs have equal weight in terms of
                how much they contribute to the global gradient. This is
                achieved by always dividing the gradient by the initial
                ``world_size`` even when we encounter uneven inputs. If you set
                this to ``False``, we divide the gradient by the remaining
                number of nodes. This ensures parity with training on a smaller
                world_size although it also means the uneven inputs would
                contribute more towards the global gradient. Typically, you
                would want to set this to ``True`` for cases where the last few
                inputs of your training job are uneven. In extreme cases, where
                there is a large discrepancy in the number of inputs, setting
                this to ``False`` might provide better results.
            enable (bool): Whether to enable uneven input detection or not. Pass
                in ``enable=False`` to disable in cases where you know that
                inputs are even across participating processes. Default is
                ``True``.


        Example::
          >>>  import torch
          >>>  import torch.distributed as dist
          >>>  import os
          >>>  import torch.multiprocessing as mp
          >>>  import torch.nn as nn
          >>>  # On each spawned worker
          >>>  def worker(rank):
          >>>      dist.init_process_group("nccl", rank=rank, world_size=2)
          >>>      torch.cuda.set_device(rank)
          >>>      model = nn.Linear(1, 1, bias=False).to(rank)
          >>>      model = torch.nn.parallel.DistributedDataParallel(model, device_ids=[rank], output_device=rank)
          >>>      # Rank 1 gets one more input than rank 0.
          >>>      inputs = [torch.tensor([1]).float() for _ in range(10 + rank)]
          >>>      with model.join():
          >>>          for _ in range(5):
          >>>              for inp in inputs:
          >>>                  loss = model(inp).sum()
          >>>                  loss.backward()
          >>>  # Without the join() API, the below synchronization will hang
          >>>  # blocking for rank 1's allreduce to complete.
          >>>  torch.cuda.synchronize(device=rank)
        """
        try:
            if self.device_ids and len(self.device_ids) > 1:
                raise ValueError(
                    """DDP join() API does not support Single-Process Multi-GPU
                    mode training. The recommended approach for DDP training is
                    to spawn a single process that works on a single GPU."""
                )
            has_error = False
            self.ddp_join_enabled = enable
            self.ddp_join_divide_by_initial_world_size = divide_by_initial_world_size
            yield
        except Exception as e:
            # Set to skip any processing in the finally block.
            has_error = True
            raise e
        finally:
            # Skip any processing to let the exception immediately be raised if
            # there was one.
            if enable and not has_error:
                all_procs_joined = False
                is_last_joiner = True
                buckets_rebuilt = False
                # Schedules allreduce to match fwd pass allreduce in non-joined procs
                while not all_procs_joined:
                    num_active_procs = self._schedule_shadow_all_reduce_for_fwd_pass()
                    if num_active_procs == 0:
                        all_procs_joined = True
                    else:
                        # Some DDP process still needs to be joined.
                        if is_last_joiner:
                            is_last_joiner = False
                        # Schedule a corresponding broadcast if we are syncing module
                        # buffers in the forward pass.
                        self._check_and_sync_module_buffers()
                        # Schedules one allreduce per gradient bucket to match
                        # the backwards pass allreduce.
                        self._match_all_reduce_for_bwd_pass()
                        # Check if we need to allreduce locally unused params.
                        if self.find_unused_parameters:
                            self._match_unused_params_allreduce()
                        # If buckets not rebuilt, will push original bucket
                        # indices to simulate a rebuild.
                        if not buckets_rebuilt and not self.find_unused_parameters:
                            self.reducer._push_all_rebuilt_params()
                            buckets_rebuilt = self.reducer._rebuild_buckets()

                # All procs joined. Agree on authoritative rank and broadcast the model.
                self._sync_final_model(is_last_joiner)

    def _register_comm_hook(self, state: object, hook: callable):
        r"""
        Register a communication hook which is an enhancement that provides a
        flexible hook to users where they can specify how DDP aggregates gradients
        across multiple workers.

        This hook would be very useful for researchers to try out new ideas. For
        example, this hook can be used to implement several algorithms like GossipGrad
        and gradient compression which involve different communication strategies for
        parameter syncs while running Distributed DataParallel training.

        Arguments:
            state (object): state is passed to the hook and can be used to maintain
                            and update any state information that users would like to
                            maintain as part of the training process. Examples: error
                            feedback in gradient compression, peers to communicate with
                            next in GossipGrad etc.
            hook (callable): is defined as:
                             hook(state: object, bucket: dist._GradBucket) -> torch.futures.Future:

                             This function is called once the bucket is ready. The
                             hook can perform whatever processing is needed and return
                             a Future indicating completion of any async work (ex: allreduce).
                             If the hook doesn't perform any communication, it can also
                             just return a completed Future. The Future should hold the
                             new value of grad bucket's tensors. Once a bucket is ready,
                             c10d reducer would call this hook and use the tensors returned
                             by the Future and copy grads to individual parameters.

                             We also provide an API called ``get_future`` to retrieve a
                             Future associated with the completion of ``c10d.ProcessGroup.work``.

        .. warning ::
            Grad bucket's tensors will not be predivided by world_size. User is responsible
            to divide by the world_size in case of operations like allreduce.

        .. warning ::
            DDP communication hook can only be registered once and should be registered
            before calling backward.

        .. warning ::
            The Future object that hook returns should contain a result that has the same
            shape with the tensors inside grad bucket.

        .. warning ::
<<<<<<< HEAD
            DDP communication hook does not support single process multiple device mode.
=======
            DDP communication hook does not support single-process multiple-device mode.
>>>>>>> c14a3613
            Gradbucket tensors should consist of only a single tensor.

        .. warning ::
            ``get_future`` API supports only NCCL backend and will return a ``torch._C.Future``
            which is an internal type and should be used with caution. It can still be used by
            ``_register_comm_hook`` API, but it is subject to some subtle differences compared
            to ``torch.futures.Future``.

        .. warning ::
            DDP communication hook is experimental and subject to change.

        Example::
            Below is an example of a noop hook that returns back the same tensors:

            >>> def noop(state: object, bucket: dist._GradBucket): -> torch.futures.Future
            >>>     fut = torch.futures.Future()
            >>>     fut.set_result(bucket.get_tensors())
            >>>     return fut

            >>> ddp._register_comm_hook(state = None, hook = noop)

        Example::
            Below is an example of a Parallel SGD algorithm where gradients are encoded before
            allreduce, and then decoded after allreduce.

            >>> def encode_and_decode(state: object, bucket: dist._GradBucket): -> torch.futures.Future
            >>>     tensors = [t / process_group.world_size for t in bucket.get_tensors()]
            >>>     encoded_tensors = encode(tensors) # encode gradients
            >>>     fut = process_group.allreduce(encoded_tensors).get_future()
            >>>     # Define the then callback to decode.
            >>>     def decode(fut):
<<<<<<< HEAD
            >>>         decoded_tensors = decode(fut.wait()) # decode gradients
=======
            >>>         decoded_tensors = decode(fut.value()) # decode gradients
>>>>>>> c14a3613
            >>>         return decoded_tensors
            >>>     return fut.then(decode)

            >>> ddp._register_comm_hook(state = None, hook = encode_and_decode)

        """
        self._check_comm_hook(hook)
        dist._register_comm_hook(self.reducer, state, hook)

    def _distributed_broadcast_coalesced(
        self, tensors, buffer_size, authoritative_rank=0
    ):
        dist._broadcast_coalesced(
            self.process_group, tensors, buffer_size, authoritative_rank
        )

    def will_sync_module_buffers(self):
        return (
            self.require_forward_param_sync
            and self.broadcast_buffers
            and len(self.modules_buffers[0]) > 0
        )

    def _find_common_rank(self, input_rank, rank_cond):
        # -1 indicates that this rank is not under consideration to be the
        # common_rank
        rank_to_use = torch.tensor(
            [input_rank if rank_cond else -1],
            device=self.device,
        )
        dist.all_reduce(rank_to_use, op=ReduceOp.MAX, group=self.process_group)
        if rank_to_use.item() == -1:
            raise ValueError(
                "BUG! Expected rank_cond to be true for at least one process."
            )
        return rank_to_use.item()

    def _sync_params(self):
        with torch.no_grad():
            # only do intra-node parameters sync for replicated single-device
            # CUDA modules
            if self.device_ids and len(self.device_ids) > 1:
                # intra-node parameter sync
                result = comm.broadcast_coalesced(
                    self.modules_params[0],
                    self.device_ids,
                    self.broadcast_bucket_size)
                for tensors, module_params in zip(result[1:],
                                                  self.modules_params[1:]):
                    for tensor, param in zip(tensors, module_params):
                        # Formerly, this spot used param.set_(tensor) to steal tensor's
                        # data without a deep copy.  Unfortunately, that wiped out the
                        # allreduce hook attached to param's AccumulateGrad function,
                        # likely causing https://github.com/pytorch/pytorch/issues/37079.
                        # TODO:  If set_ becomes safe to use here, use set_.
                        # Otherwise, find another way to steal tensor's data.
                        param.copy_(tensor)
                        # Assume we have just run the optimizer and zeroed the
                        # grads of the parameters on the root model. We need
                        # to zero the grads on all model replicas as well.
                        # This snippet is copied from torch.optim.Optimizer.
                        if param.grad is not None:
                            if param.grad.grad_fn is not None:
                                param.grad.detach_()
                            else:
                                param.grad.requires_grad_(False)
                            param.grad.zero_()

            # module buffer sync
            if self.will_sync_module_buffers():
                # Synchronize buffers across processes.
                # If we are running DDP with the join manager, we have to agree
                # upon a rank to sync module buffers from, since rank 0 may
                # already have been joined and have stale module buffers.
                if self.ddp_join_enabled:
                    authoritative_rank = self._find_common_rank(dist.get_rank(), True)
                else:
                    # The process with rank 0 is considered the authoritative copy.
                    authoritative_rank = 0
                self._distributed_broadcast_coalesced(
                    self.modules_buffers[0],
                    self.broadcast_bucket_size,
                    authoritative_rank,
                )
                # only do intra-node buffer sync for replicated single-device
                # CUDA modules
                if self.device_ids and len(self.device_ids) > 1:
                    # intra-node buffer sync
                    result = comm.broadcast_coalesced(
                        self.modules_buffers[0],
                        self.device_ids,
                        self.broadcast_bucket_size)
                    for tensors, module_buffers in zip(result[1:],
                                                       self.modules_buffers[1:]):
                        for tensor, buffer in zip(tensors, module_buffers):
                            buffer.set_(tensor)

    def _passing_sync_batchnorm_handle(self, module_copies):
        for dev_idx, module in enumerate(module_copies):
            for layer in module.modules():
                if isinstance(layer, torch.nn.modules.SyncBatchNorm):
                    assert self.device_type != 'cpu', "SyncBatchNorm layers only work with GPU modules"
                    layer._specify_ddp_gpu_num(
                        len(self.device_ids) if self.device_ids else 1)

    def _check_comm_hook(self, hook):
        if not callable(hook):
            raise TypeError("Communication hook must be callable.")

        sig = inspect.signature(hook)
        if (
            sig.parameters["bucket"].annotation != inspect._empty
            and sig.parameters["bucket"].annotation != dist._GradBucket
        ):
            raise ValueError(
                "Communication hook: bucket annotation should be dist._GradBucket."
            )

        if sig.return_annotation != inspect._empty and (
            sig.return_annotation != torch.futures.Future
            and sig.return_annotation != torch._C.Future
        ):
            raise ValueError(
                "Communication hook: return annotation should be torch.futures.Future or torch._C.Future."
            )<|MERGE_RESOLUTION|>--- conflicted
+++ resolved
@@ -860,11 +860,7 @@
             shape with the tensors inside grad bucket.
 
         .. warning ::
-<<<<<<< HEAD
-            DDP communication hook does not support single process multiple device mode.
-=======
             DDP communication hook does not support single-process multiple-device mode.
->>>>>>> c14a3613
             Gradbucket tensors should consist of only a single tensor.
 
         .. warning ::
@@ -896,11 +892,7 @@
             >>>     fut = process_group.allreduce(encoded_tensors).get_future()
             >>>     # Define the then callback to decode.
             >>>     def decode(fut):
-<<<<<<< HEAD
-            >>>         decoded_tensors = decode(fut.wait()) # decode gradients
-=======
             >>>         decoded_tensors = decode(fut.value()) # decode gradients
->>>>>>> c14a3613
             >>>         return decoded_tensors
             >>>     return fut.then(decode)
 
